--- conflicted
+++ resolved
@@ -27,7 +27,6 @@
   battery_info: ^1.1.1
   bip39: ^1.0.6
   cached_network_image: ^3.0.0
-  cast: ^2.0.0
   chewie:
     git:
       url: https://github.com/ente-io/chewie.git
@@ -171,15 +170,8 @@
   xml: ^6.3.0
 
 dependency_overrides:
-<<<<<<< HEAD
-  connectivity_plus: ^4.0.0
-
-  #Remove this after  upgrading to flutter v3.19x
-  #Build fails when resolving to latest version of ffi on flutter v3.16.x
-=======
   # Remove this after removing dependency from flutter_sodium.
   # Newer flutter packages depends on ffi > 2.0.0 while flutter_sodium depends on ffi < 2.0.0
->>>>>>> 6f1714e9
   ffi: 2.1.0
   video_player:
     git:
