// DO NOT EDIT. This is code generated via package:intl/generate_localized.dart
// This is a library that provides messages for a hi locale. All the
// messages from the main program should be duplicated here with the same
// function name.

// Ignore issues from commonly used lints in this file.
// ignore_for_file:unnecessary_brace_in_string_interps, unnecessary_new
// ignore_for_file:prefer_single_quotes,comment_references, directives_ordering
// ignore_for_file:annotate_overrides,prefer_generic_function_type_aliases
// ignore_for_file:unused_import, file_names, avoid_escaping_inner_quotes
// ignore_for_file:unnecessary_string_interpolations, unnecessary_string_escapes

import 'package:intl/intl.dart';
import 'package:intl/message_lookup_by_library.dart';

final messages = new MessageLookup();

typedef String MessageIfAbsent(String messageStr, List<dynamic> args);

class MessageLookup extends MessageLookupByLibrary {
  String get localeName => 'hi';

  static String m0(personName) => "No suggestions for ${personName}";

  static String m1(count) => "${count} photos";

  static String m2(snapshotLenght, searchLenght) =>
      "Sections length mismatch: ${snapshotLenght} != ${searchLenght}";

  static String m3(ignoreReason) =>
      "Tap to upload, upload is currently ignored due to ${ignoreReason}";

  static String m4(galleryType) =>
      "Type of gallery ${galleryType} is not supported for rename";

  static String m5(ignoreReason) => "Upload is ignored due to ${ignoreReason}";

  final messages = _notInlinedMessages(_notInlinedMessages);
  static Map<String, Function> _notInlinedMessages(_) => <String, Function>{
        "accountIsAlreadyConfigured": MessageLookupByLibrary.simpleMessage(
            "Account is already configured."),
        "accountWelcomeBack":
            MessageLookupByLibrary.simpleMessage("आपका पुनः स्वागत है"),
        "activeSessions": MessageLookupByLibrary.simpleMessage("एक्टिव सेशन"),
        "add": MessageLookupByLibrary.simpleMessage("Add"),
        "addFiles": MessageLookupByLibrary.simpleMessage("Add Files"),
        "addNew": MessageLookupByLibrary.simpleMessage("Add new"),
        "askDeleteReason": MessageLookupByLibrary.simpleMessage(
            "आपका अकाउंट हटाने का मुख्य कारण क्या है?"),
        "cancel": MessageLookupByLibrary.simpleMessage("रद्द करें"),
        "castAlbum": MessageLookupByLibrary.simpleMessage("Cast album"),
        "changeLogBackupStatusContent": MessageLookupByLibrary.simpleMessage(
            "We\\\'ve added a log of all the files that have been uploaded to Ente, including failures and queued."),
        "changeLogBackupStatusTitle":
            MessageLookupByLibrary.simpleMessage("Backup Status"),
        "changeLogDiscoverContent": MessageLookupByLibrary.simpleMessage(
            "Looking for photos of your id cards, notes, or even memes? Go to the search tab and check out Discover. Based on our semantic search, it\\\'s a place to find photos that might be important for you.\\n\\nOnly available if you have enabled Machine Learning."),
        "changeLogDiscoverTitle":
            MessageLookupByLibrary.simpleMessage("Discover"),
        "changeLogMagicSearchImprovementContent":
            MessageLookupByLibrary.simpleMessage(
                "We have improved magic search to become much faster, so you don\\\'t have to wait to find what you\\\'re looking for."),
        "changeLogMagicSearchImprovementTitle":
            MessageLookupByLibrary.simpleMessage("Magic Search Improvement"),
        "confirmAccountDeletion": MessageLookupByLibrary.simpleMessage(
            "अकाउंट डिलीट करने की पुष्टि करें"),
        "confirmPassword":
            MessageLookupByLibrary.simpleMessage("पासवर्ड की पुष्टि करें"),
        "createAccount": MessageLookupByLibrary.simpleMessage("अकाउंट बनायें"),
        "createNewAccount":
            MessageLookupByLibrary.simpleMessage("नया अकाउंट बनाएँ"),
        "currentlyRunning":
            MessageLookupByLibrary.simpleMessage("currently running"),
        "decrypting":
            MessageLookupByLibrary.simpleMessage("डिक्रिप्ट हो रहा है..."),
        "deleteAccount":
            MessageLookupByLibrary.simpleMessage("अकाउंट डिलीट करें"),
        "deleteAccountFeedbackPrompt": MessageLookupByLibrary.simpleMessage(
            "आपको जाता हुए देख कर हमें खेद है। कृपया हमें बेहतर बनने में सहायता के लिए अपनी प्रतिक्रिया साझा करें।"),
        "deleteAccountPermanentlyButton": MessageLookupByLibrary.simpleMessage(
            "अकाउंट स्थायी रूप से डिलीट करें"),
        "deleteEmailRequest": MessageLookupByLibrary.simpleMessage(
            "कृपया <warning>account-deletion@ente.io</warning> पर अपने पंजीकृत ईमेल एड्रेस से ईमेल भेजें।"),
        "deleteReason1": MessageLookupByLibrary.simpleMessage(
            "इसमें एक मुख्य विशेषता गायब है जिसकी मुझे आवश्यकता है"),
        "deleteReason2": MessageLookupByLibrary.simpleMessage(
            "यह ऐप या इसका कोई एक फीचर मेरे विचारानुसार काम नहीं करता है"),
        "deleteReason3": MessageLookupByLibrary.simpleMessage(
            "मुझे कहीं और कोई दूरी सेवा मिली जो मुझे बेहतर लगी"),
        "deleteReason4": MessageLookupByLibrary.simpleMessage(
            "मेरा कारण इस लिस्ट में नहीं है"),
        "deleteRequestSLAText": MessageLookupByLibrary.simpleMessage(
            "आपका अनुरोध 72 घंटों के भीतर संसाधित किया जाएगा।"),
        "edit": MessageLookupByLibrary.simpleMessage("Edit"),
        "email": MessageLookupByLibrary.simpleMessage("ईमेल"),
        "entePhotosPerm": MessageLookupByLibrary.simpleMessage(
            "Ente को आपकी तस्वीरों को संरक्षित करने के लिए <i>अनुमति की आवश्यकता है</i>"),
        "enterValidEmail": MessageLookupByLibrary.simpleMessage(
            "कृपया वैद्य ईमेल ऐड्रेस डालें"),
        "enterYourEmailAddress":
            MessageLookupByLibrary.simpleMessage("अपना ईमेल ऐड्रेस डालें"),
        "enterYourRecoveryKey":
            MessageLookupByLibrary.simpleMessage("अपनी रिकवरी कुंजी दर्ज करें"),
<<<<<<< HEAD
        "faceNotClusteredYet": MessageLookupByLibrary.simpleMessage(
            "Face not clustered yet, please come back later"),
=======
        "error": MessageLookupByLibrary.simpleMessage("Error"),
        "failedToFetchActiveSessions": MessageLookupByLibrary.simpleMessage(
            "Failed to fetch active sessions"),
        "failedToPlayVideo":
            MessageLookupByLibrary.simpleMessage("Failed to play video"),
        "failedToRefreshStripeSubscription":
            MessageLookupByLibrary.simpleMessage(
                "Failed to refresh subscription"),
>>>>>>> 0ee657af
        "feedback": MessageLookupByLibrary.simpleMessage("प्रतिपुष्टि"),
        "file": MessageLookupByLibrary.simpleMessage("File"),
        "fileNotUploadedYet":
            MessageLookupByLibrary.simpleMessage("File not uploaded yet"),
        "forgotPassword":
            MessageLookupByLibrary.simpleMessage("पासवर्ड भूल गए"),
        "ignored": MessageLookupByLibrary.simpleMessage("ignored"),
        "imageNotAnalyzed":
            MessageLookupByLibrary.simpleMessage("Image not analyzed"),
        "incorrectRecoveryKeyBody": MessageLookupByLibrary.simpleMessage(
            "आपके द्वारा दर्ज रिकवरी कुंजी ग़लत है"),
        "incorrectRecoveryKeyTitle":
            MessageLookupByLibrary.simpleMessage("रिकवरी कुंजी ग़लत है"),
        "info": MessageLookupByLibrary.simpleMessage("Info"),
        "invalidEmailAddress":
            MessageLookupByLibrary.simpleMessage("अमान्य ईमेल ऐड्रेस"),
        "kindlyHelpUsWithThisInformation": MessageLookupByLibrary.simpleMessage(
            "कृपया हमें इस जानकारी के लिए सहायता करें"),
        "month": MessageLookupByLibrary.simpleMessage("month"),
        "monthly": MessageLookupByLibrary.simpleMessage("Monthly"),
        "newLocation": MessageLookupByLibrary.simpleMessage("New location"),
        "noFacesFound": MessageLookupByLibrary.simpleMessage("No faces found"),
        "noInternetConnection":
            MessageLookupByLibrary.simpleMessage("No internet connection"),
        "noRecoveryKey":
            MessageLookupByLibrary.simpleMessage("रिकवरी कुंजी नहीं है?"),
        "noRecoveryKeyNoDecryption": MessageLookupByLibrary.simpleMessage(
            "हमारे एंड-टू-एंड एन्क्रिप्शन प्रोटोकॉल की प्रकृति के कारण, आपके डेटा को आपके पासवर्ड या रिकवरी कुंजी के बिना डिक्रिप्ट नहीं किया जा सकता है"),
        "noResultsFound":
            MessageLookupByLibrary.simpleMessage("No results found"),
        "noSuggestionsForPerson": m0,
        "ok": MessageLookupByLibrary.simpleMessage("ठीक है"),
        "onlyThem": MessageLookupByLibrary.simpleMessage("Only them"),
        "oops": MessageLookupByLibrary.simpleMessage("ओह!"),
        "password": MessageLookupByLibrary.simpleMessage("पासवर्ड"),
        "photosCount": m1,
        "pleaseCheckYourInternetConnectionAndTryAgain":
            MessageLookupByLibrary.simpleMessage(
                "Please check your internet connection and try again."),
        "recoverButton": MessageLookupByLibrary.simpleMessage("पुनः प्राप्त"),
        "recoverySuccessful":
            MessageLookupByLibrary.simpleMessage("रिकवरी सफल हुई!"),
        "searchSectionsLengthMismatch": m2,
        "selectAll": MessageLookupByLibrary.simpleMessage("All"),
        "selectAllShort": MessageLookupByLibrary.simpleMessage("All"),
        "selectCoverPhoto":
            MessageLookupByLibrary.simpleMessage("Select cover photo"),
        "selectMailApp":
            MessageLookupByLibrary.simpleMessage("Select mail app"),
        "selectReason": MessageLookupByLibrary.simpleMessage("कारण चुनें"),
        "selectYourPlan":
            MessageLookupByLibrary.simpleMessage("Select your plan"),
        "sendEmail": MessageLookupByLibrary.simpleMessage("ईमेल भेजें"),
        "sessionExpired":
            MessageLookupByLibrary.simpleMessage("Session expired"),
        "sessionIdMismatch":
            MessageLookupByLibrary.simpleMessage("Session ID mismatch"),
        "share": MessageLookupByLibrary.simpleMessage("Share"),
        "somethingWentWrongPleaseTryAgain":
            MessageLookupByLibrary.simpleMessage(
                "कुछ गड़बड़ हुई है। कृपया दोबारा प्रयास करें।"),
        "sorry": MessageLookupByLibrary.simpleMessage("क्षमा करें!"),
        "subscription": MessageLookupByLibrary.simpleMessage("Subscription"),
        "tapToUpload": MessageLookupByLibrary.simpleMessage("Tap to upload"),
        "tapToUploadIsIgnoredDue": m3,
        "terminate": MessageLookupByLibrary.simpleMessage("रद्द करें"),
        "terminateSession":
            MessageLookupByLibrary.simpleMessage("सेशन रद्द करें?"),
        "thisDevice": MessageLookupByLibrary.simpleMessage("यह डिवाइस"),
        "thisWillLogYouOutOfTheFollowingDevice":
            MessageLookupByLibrary.simpleMessage(
                "इससे आप इन डिवाइसों से लॉग आउट हो जाएँगे:"),
        "thisWillLogYouOutOfThisDevice": MessageLookupByLibrary.simpleMessage(
            "इससे आप इस डिवाइस से लॉग आउट हो जाएँगे!"),
        "toResetVerifyEmail": MessageLookupByLibrary.simpleMessage(
            "अपना पासवर्ड रीसेट करने के लिए, कृपया पहले अपना ईमेल सत्यापित करें।"),
        "typeOfGallerGallerytypeIsNotSupportedForRename": m4,
        "uploadIsIgnoredDueToIgnorereason": m5,
        "verify": MessageLookupByLibrary.simpleMessage("सत्यापित करें"),
        "verifyEmail":
            MessageLookupByLibrary.simpleMessage("ईमेल सत्यापित करें"),
        "yearShort": MessageLookupByLibrary.simpleMessage("yr"),
        "yearly": MessageLookupByLibrary.simpleMessage("Yearly"),
        "yourAccountHasBeenDeleted": MessageLookupByLibrary.simpleMessage(
            "आपका अकाउंट डिलीट कर दिया गया है"),
        "yourMap": MessageLookupByLibrary.simpleMessage("Your Map")
      };
}<|MERGE_RESOLUTION|>--- conflicted
+++ resolved
@@ -101,10 +101,6 @@
             MessageLookupByLibrary.simpleMessage("अपना ईमेल ऐड्रेस डालें"),
         "enterYourRecoveryKey":
             MessageLookupByLibrary.simpleMessage("अपनी रिकवरी कुंजी दर्ज करें"),
-<<<<<<< HEAD
-        "faceNotClusteredYet": MessageLookupByLibrary.simpleMessage(
-            "Face not clustered yet, please come back later"),
-=======
         "error": MessageLookupByLibrary.simpleMessage("Error"),
         "failedToFetchActiveSessions": MessageLookupByLibrary.simpleMessage(
             "Failed to fetch active sessions"),
@@ -113,7 +109,8 @@
         "failedToRefreshStripeSubscription":
             MessageLookupByLibrary.simpleMessage(
                 "Failed to refresh subscription"),
->>>>>>> 0ee657af
+        "faceNotClusteredYet": MessageLookupByLibrary.simpleMessage(
+            "Face not clustered yet, please come back later"),
         "feedback": MessageLookupByLibrary.simpleMessage("प्रतिपुष्टि"),
         "file": MessageLookupByLibrary.simpleMessage("File"),
         "fileNotUploadedYet":
