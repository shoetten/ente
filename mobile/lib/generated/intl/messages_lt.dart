// DO NOT EDIT. This is code generated via package:intl/generate_localized.dart
// This is a library that provides messages for a lt locale. All the
// messages from the main program should be duplicated here with the same
// function name.

// Ignore issues from commonly used lints in this file.
// ignore_for_file:unnecessary_brace_in_string_interps, unnecessary_new
// ignore_for_file:prefer_single_quotes,comment_references, directives_ordering
// ignore_for_file:annotate_overrides,prefer_generic_function_type_aliases
// ignore_for_file:unused_import, file_names, avoid_escaping_inner_quotes
// ignore_for_file:unnecessary_string_interpolations, unnecessary_string_escapes

import 'package:intl/intl.dart';
import 'package:intl/message_lookup_by_library.dart';

final messages = new MessageLookup();

typedef String MessageIfAbsent(String messageStr, List<dynamic> args);

class MessageLookup extends MessageLookupByLibrary {
  String get localeName => 'lt';

  static String m12(count) =>
      "${Intl.plural(count, one: 'Pridėti bendradarbį', few: 'Pridėti bendradarbius', many: 'Pridėti bendradarbio', other: 'Pridėti bendradarbių')}";

  static String m15(count) =>
      "${Intl.plural(count, one: 'Pridėti žiūrėtoją', few: 'Pridėti žiūrėtojus', many: 'Pridėti žiūrėtojo', other: 'Pridėti žiūrėtojų')}";

  static String m19(versionValue) => "Versija: ${versionValue}";

  static String m21(paymentProvider) =>
      "Pirmiausia atsisakykite esamos prenumeratos iš ${paymentProvider}";

  static String m22(user) =>
      "${user} negalės pridėti daugiau nuotraukų į šį albumą\n\nJie vis tiek galės pašalinti esamas pridėtas nuotraukas";

  static String m27(endpoint) => "Prijungta prie ${endpoint}";

  static String m31(supportEmail) =>
      "Iš savo registruoto el. pašto adreso atsiųskite el. laišką adresu ${supportEmail}";

  static String m33(count, formattedSize) =>
      "${count} failai (-ų), kiekvienas ${formattedSize}";

  static String m35(email) =>
      "${email} neturi „Ente“ paskyros.\n\nSiųskite jiems kvietimą bendrinti nuotraukas.";

  static String m36(text) => "Rastos papildomos nuotraukos, skirtos ${text}";

  static String m40(endDate) =>
      "Nemokamas bandomasis laikotarpis galioja iki ${endDate}";

  static String m42(sizeInMBorGB) => "Atlaisvinti ${sizeInMBorGB}";

  static String m47(count) =>
      "${Intl.plural(count, one: 'Perkelti elementą', few: 'Perkelti elementus', many: 'Perkelti elemento', other: 'Perkelti elementų')}";

  static String m0(personName) => "No suggestions for ${personName}";

  static String m49(name) => "Ne ${name}?";

  static String m6(passwordStrengthValue) =>
      "Slaptažodžio stiprumas: ${passwordStrengthValue}";

  static String m51(providerName) =>
      "Kreipkitės į ${providerName} palaikymo komandą, jei jums buvo nuskaičiuota.";

  static String m1(count) => "${count} photos";

  static String m55(folderName) => "Apdorojama ${folderName}...";

  static String m56(storeName) => "Vertinti mus parduotuvėje „${storeName}“";

  static String m58(userEmail) =>
      "${userEmail} bus pašalintas iš šio bendrinamo albumo\n\nVisos jų pridėtos nuotraukos taip pat bus pašalintos iš albumo";

  static String m60(count) =>
      "${Intl.plural(count, one: 'Rastas ${count} rezultatas', few: 'Rasti ${count} rezultatai', many: 'Rasta ${count} rezultato', other: 'Rasta ${count} rezultatų')}";

  static String m2(snapshotLenght, searchLenght) =>
      "Sections length mismatch: ${snapshotLenght} != ${searchLenght}";

  static String m10(count) => "${count} pasirinkta";

  static String m61(count, yourCount) =>
      "${count} pasirinkta (${yourCount} jūsų)";

  static String m62(verificationID) =>
      "Štai mano patvirtinimo ID: ${verificationID}, skirta ente.io.";

  static String m11(verificationID) =>
      "Ei, ar galite patvirtinti, kad tai yra jūsų ente.io patvirtinimo ID: ${verificationID}";

  static String m67(fileType) =>
      "Šis ${fileType} yra ir platformoje „Ente“ bei įrenginyje.";

  static String m68(fileType) => "Šis ${fileType} bus ištrintas iš „Ente“.";

  static String m7(storageAmountInGB) => "${storageAmountInGB} GB";

  static String m70(id) =>
      "Jūsų ${id} jau susietas su kita „Ente“ paskyra.\nJei norite naudoti savo ${id} su šia paskyra, susisiekite su mūsų palaikymo komanda.";

  static String m72(completed, total) =>
      "${completed} / ${total} išsaugomi prisiminimai";

  static String m3(ignoreReason) =>
      "Tap to upload, upload is currently ignored due to ${ignoreReason}";

  static String m74(email) => "Tai – ${email} patvirtinimo ID";

  static String m4(galleryType) =>
      "Type of gallery ${galleryType} is not supported for rename";

  static String m5(ignoreReason) => "Upload is ignored due to ${ignoreReason}";

  static String m77(endDate) => "Galioja iki ${endDate}";

  static String m78(email) => "Patvirtinti ${email}";

  static String m8(email) => "Išsiuntėme laišką adresu <green>${email}</green>";

  final messages = _notInlinedMessages(_notInlinedMessages);
  static Map<String, Function> _notInlinedMessages(_) => <String, Function>{
        "about": MessageLookupByLibrary.simpleMessage("Apie"),
        "account": MessageLookupByLibrary.simpleMessage("Paskyra"),
        "accountIsAlreadyConfigured": MessageLookupByLibrary.simpleMessage(
            "Account is already configured."),
        "accountWelcomeBack":
            MessageLookupByLibrary.simpleMessage("Sveiki sugrįžę!"),
        "ackPasswordLostWarning": MessageLookupByLibrary.simpleMessage(
            "Suprantu, kad jei prarasiu slaptažodį, galiu prarasti savo duomenis, kadangi mano duomenys yra <underline>visapusiškai užšifruoti</underline>."),
        "activeSessions":
            MessageLookupByLibrary.simpleMessage("Aktyvūs seansai"),
        "add": MessageLookupByLibrary.simpleMessage("Pridėti"),
        "addAName": MessageLookupByLibrary.simpleMessage("Pridėti vardą"),
        "addANewEmail":
            MessageLookupByLibrary.simpleMessage("Pridėti naują el. paštą"),
        "addCollaborator":
            MessageLookupByLibrary.simpleMessage("Pridėti bendradarbį"),
        "addCollaborators": m12,
        "addFiles": MessageLookupByLibrary.simpleMessage("Add Files"),
        "addLocation": MessageLookupByLibrary.simpleMessage("Pridėti vietovę"),
        "addLocationButton": MessageLookupByLibrary.simpleMessage("Pridėti"),
        "addMore": MessageLookupByLibrary.simpleMessage("Pridėti daugiau"),
        "addName": MessageLookupByLibrary.simpleMessage("Pridėti vardą"),
        "addNameOrMerge":
            MessageLookupByLibrary.simpleMessage("Pridėti vardą arba sujungti"),
        "addNew": MessageLookupByLibrary.simpleMessage("Pridėti naują"),
        "addNewPerson":
            MessageLookupByLibrary.simpleMessage("Pridėti naują asmenį"),
        "addToAlbum": MessageLookupByLibrary.simpleMessage("Pridėti į albumą"),
        "addToEnte": MessageLookupByLibrary.simpleMessage("Pridėti į „Ente“"),
        "addViewer": MessageLookupByLibrary.simpleMessage("Pridėti žiūrėtoją"),
        "addViewers": m15,
        "addedAs": MessageLookupByLibrary.simpleMessage("Pridėta kaip"),
        "advancedSettings":
            MessageLookupByLibrary.simpleMessage("Išplėstiniai"),
        "after1Day": MessageLookupByLibrary.simpleMessage("Po 1 dienos"),
        "after1Hour": MessageLookupByLibrary.simpleMessage("Po 1 valandos"),
        "after1Month": MessageLookupByLibrary.simpleMessage("Po 1 mėnesio"),
        "after1Week": MessageLookupByLibrary.simpleMessage("Po 1 savaitės"),
        "after1Year": MessageLookupByLibrary.simpleMessage("Po 1 metų"),
        "albumOwner": MessageLookupByLibrary.simpleMessage("Savininkas"),
        "albumUpdated":
            MessageLookupByLibrary.simpleMessage("Atnaujintas albumas"),
        "albums": MessageLookupByLibrary.simpleMessage("Albumai"),
        "allPersonGroupingWillReset": MessageLookupByLibrary.simpleMessage(
            "Visi šio asmens grupavimai bus iš naujo nustatyti, o jūs neteksite visų šiam asmeniui pateiktų pasiūlymų"),
        "allowAddPhotosDescription": MessageLookupByLibrary.simpleMessage(
            "Leiskite nuorodą turintiems asmenims taip pat pridėti nuotraukų į bendrinamą albumą."),
        "allowAddingPhotos":
            MessageLookupByLibrary.simpleMessage("Leisti pridėti nuotraukų"),
        "allowDownloads":
            MessageLookupByLibrary.simpleMessage("Leisti atsisiuntimus"),
        "androidBiometricHint":
            MessageLookupByLibrary.simpleMessage("Patvirtinkite tapatybę"),
        "androidCancelButton": MessageLookupByLibrary.simpleMessage("Atšaukti"),
        "androidIosWebDesktop": MessageLookupByLibrary.simpleMessage(
            "„Android“, „iOS“, internete ir darbalaukyje"),
        "androidSignInTitle": MessageLookupByLibrary.simpleMessage(
            "Privalomas tapatybės nustatymas"),
        "appLock": MessageLookupByLibrary.simpleMessage("Programos užraktas"),
        "appLockDescriptions": MessageLookupByLibrary.simpleMessage(
            "Pasirinkite tarp numatytojo įrenginio užrakinimo ekrano ir pasirinktinio užrakinimo ekrano su PIN kodu arba slaptažodžiu."),
        "appVersion": m19,
        "appleId": MessageLookupByLibrary.simpleMessage("„Apple ID“"),
        "apply": MessageLookupByLibrary.simpleMessage("Taikyti"),
        "applyCodeTitle": MessageLookupByLibrary.simpleMessage("Taikyti kodą"),
        "archiving": MessageLookupByLibrary.simpleMessage("Archyvuojama..."),
        "areYouSureThatYouWantToLeaveTheFamily":
            MessageLookupByLibrary.simpleMessage(
                "Ar tikrai norite palikti šeimos planą?"),
        "areYouSureYouWantToChangeYourPlan":
            MessageLookupByLibrary.simpleMessage(
                "Ar tikrai norite keisti planą?"),
        "areYouSureYouWantToExit":
            MessageLookupByLibrary.simpleMessage("Ar tikrai norite išeiti?"),
        "areYouSureYouWantToLogout": MessageLookupByLibrary.simpleMessage(
            "Ar tikrai norite atsijungti?"),
        "areYouSureYouWantToResetThisPerson":
            MessageLookupByLibrary.simpleMessage(
                "Ar tikrai norite iš naujo nustatyti šį asmenį?"),
        "askDeleteReason": MessageLookupByLibrary.simpleMessage(
            "Kokia yra pagrindinė priežastis, dėl kurios ištrinate savo paskyrą?"),
        "authToChangeEmailVerificationSetting":
            MessageLookupByLibrary.simpleMessage(
                "Nustatykite tapatybę, kad pakeistumėte el. pašto patvirtinimą"),
        "authToChangeYourEmail": MessageLookupByLibrary.simpleMessage(
            "Nustatykite tapatybę, kad pakeistumėte savo el. paštą"),
        "authToChangeYourPassword": MessageLookupByLibrary.simpleMessage(
            "Nustatykite tapatybę, kad pakeistumėte slaptažodį"),
        "authToInitiateAccountDeletion": MessageLookupByLibrary.simpleMessage(
            "Nustatykite tapatybę, kad pradėtumėte paskyros ištrynimą"),
        "authToViewPasskey": MessageLookupByLibrary.simpleMessage(
            "Nustatykite tapatybę, kad peržiūrėtumėte savo slaptaraktą"),
        "autoCastDialogBody": MessageLookupByLibrary.simpleMessage(
            "Čia matysite pasiekiamus perdavimo įrenginius."),
        "autoLock":
            MessageLookupByLibrary.simpleMessage("Automatinis užraktas"),
        "autoLockFeatureDescription": MessageLookupByLibrary.simpleMessage(
            "Laikas, po kurio programa užrakinama perkėlus ją į foną"),
        "autoLogoutMessage": MessageLookupByLibrary.simpleMessage(
            "Dėl techninio trikdžio buvote atjungti. Atsiprašome už nepatogumus."),
        "autoPair":
            MessageLookupByLibrary.simpleMessage("Automatiškai susieti"),
        "autoPairDesc": MessageLookupByLibrary.simpleMessage(
            "Automatinis susiejimas veikia tik su įrenginiais, kurie palaiko „Chromecast“."),
        "available": MessageLookupByLibrary.simpleMessage("Prieinama"),
        "blog": MessageLookupByLibrary.simpleMessage("Tinklaraštis"),
        "cachedData":
            MessageLookupByLibrary.simpleMessage("Podėliuoti duomenis"),
        "canOnlyRemoveFilesOwnedByYou": MessageLookupByLibrary.simpleMessage(
            "Galima pašalinti tik jums priklausančius failus"),
        "cancel": MessageLookupByLibrary.simpleMessage("Atšaukti"),
        "cancelOtherSubscription": m21,
        "cancelSubscription":
            MessageLookupByLibrary.simpleMessage("Atsisakyti prenumeratos"),
        "cannotAddMorePhotosAfterBecomingViewer": m22,
        "castAlbum": MessageLookupByLibrary.simpleMessage("Cast album"),
        "castIPMismatchBody": MessageLookupByLibrary.simpleMessage(
            "Įsitikinkite, kad esate tame pačiame tinkle kaip ir televizorius."),
        "castIPMismatchTitle":
            MessageLookupByLibrary.simpleMessage("Nepavyko perduoti albumo"),
        "castInstruction": MessageLookupByLibrary.simpleMessage(
            "Aplankykite cast.ente.io įrenginyje, kurį norite susieti.\n\nĮveskite toliau esantį kodą, kad paleistumėte albumą televizoriuje."),
        "centerPoint": MessageLookupByLibrary.simpleMessage("Vidurio taškas"),
        "change": MessageLookupByLibrary.simpleMessage("Keisti"),
        "changeEmail": MessageLookupByLibrary.simpleMessage("Keisti el. paštą"),
        "changeLocationOfSelectedItems": MessageLookupByLibrary.simpleMessage(
            "Keisti pasirinktų elementų vietovę?"),
        "changeLogBackupStatusContent": MessageLookupByLibrary.simpleMessage(
            "We\\\'ve added a log of all the files that have been uploaded to Ente, including failures and queued."),
        "changeLogBackupStatusTitle":
            MessageLookupByLibrary.simpleMessage("Backup Status"),
        "changeLogDiscoverContent": MessageLookupByLibrary.simpleMessage(
            "Looking for photos of your id cards, notes, or even memes? Go to the search tab and check out Discover. Based on our semantic search, it\\\'s a place to find photos that might be important for you.\\n\\nOnly available if you have enabled Machine Learning."),
        "changeLogDiscoverTitle":
            MessageLookupByLibrary.simpleMessage("Discover"),
        "changeLogMagicSearchImprovementContent":
            MessageLookupByLibrary.simpleMessage(
                "We have improved magic search to become much faster, so you don\\\'t have to wait to find what you\\\'re looking for."),
        "changeLogMagicSearchImprovementTitle":
            MessageLookupByLibrary.simpleMessage("Magic Search Improvement"),
        "changePassword":
            MessageLookupByLibrary.simpleMessage("Keisti slaptažodį"),
        "changePasswordTitle":
            MessageLookupByLibrary.simpleMessage("Keisti slaptažodį"),
        "changePermissions":
            MessageLookupByLibrary.simpleMessage("Keisti leidimus?"),
        "checkForUpdates": MessageLookupByLibrary.simpleMessage(
            "Tikrinti, ar yra atnaujinimų"),
        "checkInboxAndSpamFolder": MessageLookupByLibrary.simpleMessage(
            "Patikrinkite savo gautieją (ir šlamštą), kad užbaigtumėte patvirtinimą"),
        "checkStatus": MessageLookupByLibrary.simpleMessage("Tikrinti būseną"),
        "checking": MessageLookupByLibrary.simpleMessage("Tikrinama..."),
        "checkingModels":
            MessageLookupByLibrary.simpleMessage("Tikrinami modeliai..."),
        "cleanUncategorized":
            MessageLookupByLibrary.simpleMessage("Valyti nekategorizuotą"),
        "cleanUncategorizedDescription": MessageLookupByLibrary.simpleMessage(
            "Pašalinkite iš nekategorizuotą visus failus, esančius kituose albumuose"),
        "clearCaches": MessageLookupByLibrary.simpleMessage("Valyti podėlius"),
        "close": MessageLookupByLibrary.simpleMessage("Uždaryti"),
        "clusteringProgress":
            MessageLookupByLibrary.simpleMessage("Sankaupos vykdymas"),
        "codeAppliedPageTitle":
            MessageLookupByLibrary.simpleMessage("Pritaikytas kodas"),
        "codeChangeLimitReached": MessageLookupByLibrary.simpleMessage(
            "Atsiprašome, pasiekėte kodo pakeitimų ribą."),
        "codeCopiedToClipboard": MessageLookupByLibrary.simpleMessage(
            "Nukopijuotas kodas į iškarpinę"),
        "collabLinkSectionDescription": MessageLookupByLibrary.simpleMessage(
            "Sukurkite nuorodą, kad asmenys galėtų pridėti ir peržiūrėti nuotraukas bendrinamame albume, nereikalaujant „Ente“ programos ar paskyros. Puikiai tinka renginių nuotraukoms rinkti."),
        "collaborator": MessageLookupByLibrary.simpleMessage("Bendradarbis"),
        "collaboratorsCanAddPhotosAndVideosToTheSharedAlbum":
            MessageLookupByLibrary.simpleMessage(
                "Bendradarbiai gali pridėti nuotraukų ir vaizdo įrašų į bendrintą albumą."),
        "collect": MessageLookupByLibrary.simpleMessage("Rinkti"),
        "collectPhotos":
            MessageLookupByLibrary.simpleMessage("Rinkti nuotraukas"),
        "collectPhotosDescription": MessageLookupByLibrary.simpleMessage(
            "Sukurkite nuorodą, į kurią draugai gali įkelti originalios kokybės nuotraukas."),
        "color": MessageLookupByLibrary.simpleMessage("Spalva"),
        "configuration": MessageLookupByLibrary.simpleMessage("Konfiguracija"),
        "confirm": MessageLookupByLibrary.simpleMessage("Patvirtinti"),
        "confirmAccountDeletion": MessageLookupByLibrary.simpleMessage(
            "Patvirtinkite paskyros ištrynimą"),
        "confirmDeletePrompt": MessageLookupByLibrary.simpleMessage(
            "Taip, noriu negrįžtamai ištrinti šią paskyrą ir jos duomenis per visas programas."),
        "confirmPassword":
            MessageLookupByLibrary.simpleMessage("Patvirtinkite slaptažodį"),
        "confirmPlanChange": MessageLookupByLibrary.simpleMessage(
            "Patvirtinkite plano pakeitimą"),
        "confirmRecoveryKey": MessageLookupByLibrary.simpleMessage(
            "Patvirtinkite atkūrimo raktą"),
        "confirmYourRecoveryKey": MessageLookupByLibrary.simpleMessage(
            "Patvirtinkite savo atkūrimo raktą"),
        "connectToDevice":
            MessageLookupByLibrary.simpleMessage("Prijungti prie įrenginio"),
        "contactSupport": MessageLookupByLibrary.simpleMessage(
            "Susisiekti su palaikymo komanda"),
        "contacts": MessageLookupByLibrary.simpleMessage("Kontaktai"),
        "continueLabel": MessageLookupByLibrary.simpleMessage("Tęsti"),
        "continueOnFreeTrial": MessageLookupByLibrary.simpleMessage(
            "Tęsti nemokame bandomajame laikotarpyje"),
        "copyLink": MessageLookupByLibrary.simpleMessage("Kopijuoti nuorodą"),
        "copypasteThisCodentoYourAuthenticatorApp":
            MessageLookupByLibrary.simpleMessage(
                "Nukopijuokite ir įklijuokite šį kodą\nį autentifikatoriaus programą"),
        "couldNotFreeUpSpace": MessageLookupByLibrary.simpleMessage(
            "Nepavyko atlaisvinti vietos."),
        "create": MessageLookupByLibrary.simpleMessage("Kurti"),
        "createAccount": MessageLookupByLibrary.simpleMessage("Kurti paskyrą"),
        "createCollaborativeLink": MessageLookupByLibrary.simpleMessage(
            "Kurti bendradarbiavimo nuorodą"),
        "createNewAccount":
            MessageLookupByLibrary.simpleMessage("Kurti naują paskyrą"),
        "creatingLink":
            MessageLookupByLibrary.simpleMessage("Kuriama nuoroda..."),
        "crop": MessageLookupByLibrary.simpleMessage("Apkirpti"),
        "currentUsageIs":
            MessageLookupByLibrary.simpleMessage("Dabartinis naudojimas – "),
        "currentlyRunning":
            MessageLookupByLibrary.simpleMessage("currently running"),
        "custom": MessageLookupByLibrary.simpleMessage("Pasirinktinis"),
        "customEndpoint": m27,
        "darkTheme": MessageLookupByLibrary.simpleMessage("Tamsi"),
        "dayToday": MessageLookupByLibrary.simpleMessage("Šiandien"),
        "dayYesterday": MessageLookupByLibrary.simpleMessage("Vakar"),
        "decrypting": MessageLookupByLibrary.simpleMessage("Iššifruojama..."),
        "deduplicateFiles":
            MessageLookupByLibrary.simpleMessage("Atdubliuoti failus"),
        "delete": MessageLookupByLibrary.simpleMessage("Ištrinti"),
        "deleteAccount":
            MessageLookupByLibrary.simpleMessage("Ištrinti paskyrą"),
        "deleteAccountFeedbackPrompt": MessageLookupByLibrary.simpleMessage(
            "Apgailestaujame, kad išeinate. Pasidalykite savo atsiliepimais, kad padėtumėte mums tobulėti."),
        "deleteAccountPermanentlyButton": MessageLookupByLibrary.simpleMessage(
            "Ištrinti paskyrą negrįžtamai"),
        "deleteAlbum": MessageLookupByLibrary.simpleMessage("Ištrinti albumą"),
        "deleteAlbumDialog": MessageLookupByLibrary.simpleMessage(
            "Taip pat ištrinti šiame albume esančias nuotraukas (ir vaizdo įrašus) iš <bold>visų</bold> kitų albumų, kuriuose jos yra dalis?"),
        "deleteConfirmDialogBody": MessageLookupByLibrary.simpleMessage(
            "Ši paskyra susieta su kitomis „Ente“ programomis, jei jas naudojate. Jūsų įkelti duomenys per visas „Ente“ programas bus planuojama ištrinti, o jūsų paskyra bus ištrinta negrįžtamai."),
        "deleteEmailRequest": MessageLookupByLibrary.simpleMessage(
            "Iš savo registruoto el. pašto adreso siųskite el. laišką adresu <warning>account-deletion@ente.io</warning>."),
        "deleteFromBoth":
            MessageLookupByLibrary.simpleMessage("Ištrinti iš abiejų"),
        "deleteFromDevice":
            MessageLookupByLibrary.simpleMessage("Ištrinti iš įrenginio"),
        "deleteFromEnte":
            MessageLookupByLibrary.simpleMessage("Ištrinti iš „Ente“"),
        "deleteLocation":
            MessageLookupByLibrary.simpleMessage("Ištrinti vietovę"),
        "deletePhotos":
            MessageLookupByLibrary.simpleMessage("Ištrinti nuotraukas"),
        "deleteReason1": MessageLookupByLibrary.simpleMessage(
            "Trūksta pagrindinės funkcijos, kurios man reikia"),
        "deleteReason2": MessageLookupByLibrary.simpleMessage(
            "Programa arba tam tikra funkcija nesielgia taip, kaip, mano manymu, turėtų elgtis"),
        "deleteReason3": MessageLookupByLibrary.simpleMessage(
            "Radau kitą paslaugą, kuri man patinka labiau"),
        "deleteReason4":
            MessageLookupByLibrary.simpleMessage("Mano priežastis nenurodyta"),
        "deleteRequestSLAText": MessageLookupByLibrary.simpleMessage(
            "Jūsų prašymas bus apdorotas per 72 valandas."),
        "descriptions": MessageLookupByLibrary.simpleMessage("Aprašymai"),
        "developerSettings":
            MessageLookupByLibrary.simpleMessage("Kūrėjo nustatymai"),
        "developerSettingsWarning": MessageLookupByLibrary.simpleMessage(
            "Ar tikrai norite modifikuoti kūrėjo nustatymus?"),
        "deviceCodeHint": MessageLookupByLibrary.simpleMessage("Įveskite kodą"),
        "deviceLock":
            MessageLookupByLibrary.simpleMessage("Įrenginio užraktas"),
        "deviceNotFound":
            MessageLookupByLibrary.simpleMessage("Įrenginys nerastas"),
        "disableDownloadWarningBody": MessageLookupByLibrary.simpleMessage(
            "Žiūrėtojai vis tiek gali daryti ekrano kopijas arba išsaugoti nuotraukų kopijas naudojant išorinius įrankius"),
        "disableDownloadWarningTitle":
            MessageLookupByLibrary.simpleMessage("Atkreipkite dėmesį"),
        "discord": MessageLookupByLibrary.simpleMessage("„Discord“"),
        "discover": MessageLookupByLibrary.simpleMessage("Atraskite"),
        "discover_babies": MessageLookupByLibrary.simpleMessage("Kūdikiai"),
        "discover_celebrations":
            MessageLookupByLibrary.simpleMessage("Šventės"),
        "discover_food": MessageLookupByLibrary.simpleMessage("Maistas"),
        "discover_greenery": MessageLookupByLibrary.simpleMessage("Žaluma"),
        "discover_hills": MessageLookupByLibrary.simpleMessage("Kalvos"),
        "discover_identity": MessageLookupByLibrary.simpleMessage("Tapatybė"),
        "discover_memes": MessageLookupByLibrary.simpleMessage("Mėmai"),
        "discover_notes": MessageLookupByLibrary.simpleMessage("Užrašai"),
        "discover_pets": MessageLookupByLibrary.simpleMessage("Gyvūnai"),
        "discover_receipts": MessageLookupByLibrary.simpleMessage("Kvitai"),
        "discover_screenshots":
            MessageLookupByLibrary.simpleMessage("Ekrano kopijos"),
        "discover_selfies": MessageLookupByLibrary.simpleMessage("Asmenukės"),
        "discover_sunset": MessageLookupByLibrary.simpleMessage("Saulėlydis"),
        "discover_visiting_cards":
            MessageLookupByLibrary.simpleMessage("Lankymo kortelės"),
        "discover_wallpapers":
            MessageLookupByLibrary.simpleMessage("Ekrano fonai"),
        "distanceInKMUnit": MessageLookupByLibrary.simpleMessage("km"),
        "doNotSignOut": MessageLookupByLibrary.simpleMessage("Neatsijungti"),
        "doThisLater":
            MessageLookupByLibrary.simpleMessage("Daryti tai vėliau"),
        "done": MessageLookupByLibrary.simpleMessage("Atlikta"),
        "download": MessageLookupByLibrary.simpleMessage("Atsisiųsti"),
        "downloadFailed":
            MessageLookupByLibrary.simpleMessage("Atsisiuntimas nepavyko."),
        "dropSupportEmail": m31,
        "duplicateItemsGroup": m33,
        "edit": MessageLookupByLibrary.simpleMessage("Redaguoti"),
        "editLocation":
            MessageLookupByLibrary.simpleMessage("Redaguoti vietovę"),
        "editLocationTagTitle":
            MessageLookupByLibrary.simpleMessage("Redaguoti vietovę"),
        "editsToLocationWillOnlyBeSeenWithinEnte":
            MessageLookupByLibrary.simpleMessage(
                "Vietovės pakeitimai bus matomi tik per „Ente“"),
        "email": MessageLookupByLibrary.simpleMessage("El. paštas"),
        "emailNoEnteAccount": m35,
        "emailVerificationToggle":
            MessageLookupByLibrary.simpleMessage("El. pašto patvirtinimas"),
        "empty": MessageLookupByLibrary.simpleMessage("Ištuštinti"),
        "emptyTrash":
            MessageLookupByLibrary.simpleMessage("Ištuštinti šiukšlinę?"),
        "enable": MessageLookupByLibrary.simpleMessage("Įjungti"),
        "enableMLIndexingDesc": MessageLookupByLibrary.simpleMessage(
            "„Ente“ palaiko įrenginyje mašininį mokymąsi, skirtą veidų atpažinimui, magiškai paieškai ir kitoms išplėstinėms paieškos funkcijoms"),
        "enableMapsDesc": MessageLookupByLibrary.simpleMessage(
            "Tai parodys jūsų nuotraukas pasaulio žemėlapyje.\n\nŠį žemėlapį talpina „OpenStreetMap“, o tiksliomis nuotraukų vietovėmis niekada nebendrinama.\n\nŠią funkciją bet kada galite išjungti iš nustatymų."),
        "enabled": MessageLookupByLibrary.simpleMessage("Įjungta"),
        "encryption": MessageLookupByLibrary.simpleMessage("Šifravimas"),
        "encryptionKeys":
            MessageLookupByLibrary.simpleMessage("Šifravimo raktai"),
        "endpointUpdatedMessage": MessageLookupByLibrary.simpleMessage(
            "Galutinis taškas sėkmingai atnaujintas"),
        "entePhotosPerm": MessageLookupByLibrary.simpleMessage(
            "„Ente“ <i>reikia leidimo</i> išsaugoti jūsų nuotraukas"),
        "enteSubscriptionPitch": MessageLookupByLibrary.simpleMessage(
            "„Ente“ išsaugo jūsų prisiminimus, todėl jie visada bus pasiekiami, net jei prarasite įrenginį."),
        "enterCode": MessageLookupByLibrary.simpleMessage("Įvesti kodą"),
        "enterEmail":
            MessageLookupByLibrary.simpleMessage("Įveskite el. paštą"),
        "enterNewPasswordToEncrypt": MessageLookupByLibrary.simpleMessage(
            "Įveskite naują slaptažodį, kurį galime naudoti jūsų duomenims šifruoti"),
        "enterPassword":
            MessageLookupByLibrary.simpleMessage("Įveskite slaptažodį"),
        "enterPasswordToEncrypt": MessageLookupByLibrary.simpleMessage(
            "Įveskite slaptažodį, kurį galime naudoti jūsų duomenims šifruoti"),
        "enterPersonName":
            MessageLookupByLibrary.simpleMessage("Įveskite asmens vardą"),
        "enterPin": MessageLookupByLibrary.simpleMessage("Įveskite PIN"),
        "enterThe6digitCodeFromnyourAuthenticatorApp":
            MessageLookupByLibrary.simpleMessage(
                "Įveskite 6 skaitmenų kodą\niš autentifikatoriaus programos"),
        "enterValidEmail": MessageLookupByLibrary.simpleMessage(
            "Įveskite tinkamą el. pašto adresą."),
        "enterYourEmailAddress": MessageLookupByLibrary.simpleMessage(
            "Įveskite savo el. pašto adresą"),
        "enterYourPassword":
            MessageLookupByLibrary.simpleMessage("Įveskite savo slaptažodį"),
        "enterYourRecoveryKey":
            MessageLookupByLibrary.simpleMessage("Įveskite atkūrimo raktą"),
        "error": MessageLookupByLibrary.simpleMessage("Klaida"),
        "everywhere": MessageLookupByLibrary.simpleMessage("visur"),
        "exif": MessageLookupByLibrary.simpleMessage("EXIF"),
        "existingUser":
            MessageLookupByLibrary.simpleMessage("Esamas naudotojas"),
        "expiredLinkInfo": MessageLookupByLibrary.simpleMessage(
            "Ši nuoroda nebegalioja. Pasirinkite naują galiojimo laiką arba išjunkite nuorodos galiojimo laiką."),
        "exportYourData":
            MessageLookupByLibrary.simpleMessage("Eksportuoti duomenis"),
        "extraPhotosFound": MessageLookupByLibrary.simpleMessage(
            "Rastos papildomos nuotraukos"),
<<<<<<< HEAD
        "extraPhotosFoundFor": MessageLookupByLibrary.simpleMessage(
            "Rastos papildomos nuotraukos, skirtos \$text"),
        "faceNotClusteredYet": MessageLookupByLibrary.simpleMessage(
            "Face not clustered yet, please come back later"),
=======
        "extraPhotosFoundFor": m36,
>>>>>>> 0ee657af
        "faceRecognition":
            MessageLookupByLibrary.simpleMessage("Veido atpažinimas"),
        "faces": MessageLookupByLibrary.simpleMessage("Veidai"),
        "failedToCancel":
            MessageLookupByLibrary.simpleMessage("Nepavyko atsisakyti"),
        "failedToFetchActiveSessions": MessageLookupByLibrary.simpleMessage(
            "Failed to fetch active sessions"),
        "failedToPlayVideo":
            MessageLookupByLibrary.simpleMessage("Failed to play video"),
        "failedToRefreshStripeSubscription":
            MessageLookupByLibrary.simpleMessage(
                "Failed to refresh subscription"),
        "failedToVerifyPaymentStatus": MessageLookupByLibrary.simpleMessage(
            "Nepavyko patvirtinti mokėjimo būsenos"),
        "faq": MessageLookupByLibrary.simpleMessage("DUK"),
        "faqs": MessageLookupByLibrary.simpleMessage("DUK"),
        "feedback": MessageLookupByLibrary.simpleMessage("Atsiliepimai"),
        "file": MessageLookupByLibrary.simpleMessage("File"),
        "fileNotUploadedYet":
            MessageLookupByLibrary.simpleMessage("File not uploaded yet"),
        "findPeopleByName": MessageLookupByLibrary.simpleMessage(
            "Greitai suraskite žmones pagal vardą"),
        "forgotPassword":
            MessageLookupByLibrary.simpleMessage("Pamiršau slaptažodį"),
        "foundFaces": MessageLookupByLibrary.simpleMessage("Rasti veidai"),
        "freeTrial": MessageLookupByLibrary.simpleMessage(
            "Nemokamas bandomasis laikotarpis"),
        "freeTrialValidTill": m40,
        "freeUpAmount": m42,
        "generatingEncryptionKeys": MessageLookupByLibrary.simpleMessage(
            "Generuojami šifravimo raktai..."),
        "goToSettings":
            MessageLookupByLibrary.simpleMessage("Eiti į nustatymus"),
        "googlePlayId":
            MessageLookupByLibrary.simpleMessage("„Google Play“ ID"),
        "guestView": MessageLookupByLibrary.simpleMessage("Svečio peržiūra"),
        "guestViewEnablePreSteps": MessageLookupByLibrary.simpleMessage(
            "Kad įjungtumėte svečio peržiūrą, sistemos nustatymuose nustatykite įrenginio prieigos kodą arba ekrano užraktą."),
        "hidden": MessageLookupByLibrary.simpleMessage("Paslėpti"),
        "hide": MessageLookupByLibrary.simpleMessage("Slėpti"),
        "hideContent": MessageLookupByLibrary.simpleMessage("Slėpti turinį"),
        "hideContentDescriptionAndroid": MessageLookupByLibrary.simpleMessage(
            "Paslepia programų turinį programų perjungiklyje ir išjungia ekrano kopijas"),
        "hideContentDescriptionIos": MessageLookupByLibrary.simpleMessage(
            "Paslepia programos turinį programos perjungiklyje"),
        "howItWorks": MessageLookupByLibrary.simpleMessage("Kaip tai veikia"),
        "howToViewShareeVerificationID": MessageLookupByLibrary.simpleMessage(
            "Paprašykite jų ilgai paspausti savo el. pašto adresą nustatymų ekrane ir patvirtinkite, kad abiejų įrenginių ID sutampa."),
        "iOSOkButton": MessageLookupByLibrary.simpleMessage("Gerai"),
        "ignored": MessageLookupByLibrary.simpleMessage("ignored"),
        "imageNotAnalyzed":
            MessageLookupByLibrary.simpleMessage("Image not analyzed"),
        "immediately": MessageLookupByLibrary.simpleMessage("Iš karto"),
        "importing": MessageLookupByLibrary.simpleMessage("Importuojama...."),
        "incorrectPasswordTitle":
            MessageLookupByLibrary.simpleMessage("Neteisingas slaptažodis"),
        "incorrectRecoveryKeyBody": MessageLookupByLibrary.simpleMessage(
            "Įvestas atkūrimo raktas yra neteisingas."),
        "incorrectRecoveryKeyTitle":
            MessageLookupByLibrary.simpleMessage("Neteisingas atkūrimo raktas"),
        "indexedItems":
            MessageLookupByLibrary.simpleMessage("Indeksuoti elementai"),
        "indexingIsPaused": MessageLookupByLibrary.simpleMessage(
            "Indeksavimas pristabdytas. Jis bus automatiškai tęsiamas, kai įrenginys yra paruoštas."),
        "info": MessageLookupByLibrary.simpleMessage("Info"),
        "insecureDevice":
            MessageLookupByLibrary.simpleMessage("Nesaugus įrenginys"),
        "invalidEmailAddress": MessageLookupByLibrary.simpleMessage(
            "Netinkamas el. pašto adresas"),
        "invalidEndpoint":
            MessageLookupByLibrary.simpleMessage("Netinkamas galutinis taškas"),
        "invalidEndpointMessage": MessageLookupByLibrary.simpleMessage(
            "Atsiprašome, įvestas galutinis taškas netinkamas. Įveskite tinkamą galutinį tašką ir bandykite dar kartą."),
        "invalidKey":
            MessageLookupByLibrary.simpleMessage("Netinkamas raktas."),
        "invalidRecoveryKey": MessageLookupByLibrary.simpleMessage(
            "Įvestas atkūrimo raktas yra netinkamas. Įsitikinkite, kad jame yra 24 žodžiai, ir patikrinkite kiekvieno iš jų rašybą.\n\nJei įvedėte senesnį atkūrimo kodą, įsitikinkite, kad jis yra 64 simbolių ilgio, ir patikrinkite kiekvieną iš jų."),
        "inviteToEnte":
            MessageLookupByLibrary.simpleMessage("Kviesti į „Ente“"),
        "itemsWillBeRemovedFromAlbum": MessageLookupByLibrary.simpleMessage(
            "Pasirinkti elementai bus pašalinti iš šio albumo"),
        "joinDiscord":
            MessageLookupByLibrary.simpleMessage("Jungtis prie „Discord“"),
        "keepPhotos":
            MessageLookupByLibrary.simpleMessage("Palikti nuotraukas"),
        "kiloMeterUnit": MessageLookupByLibrary.simpleMessage("km"),
        "kindlyHelpUsWithThisInformation": MessageLookupByLibrary.simpleMessage(
            "Maloniai padėkite mums su šia informacija"),
        "lastUpdated":
            MessageLookupByLibrary.simpleMessage("Paskutinį kartą atnaujintą"),
        "leave": MessageLookupByLibrary.simpleMessage("Palikti"),
        "leaveAlbum": MessageLookupByLibrary.simpleMessage("Palikti albumą"),
        "leaveFamily": MessageLookupByLibrary.simpleMessage("Palikti šeimą"),
        "left": MessageLookupByLibrary.simpleMessage("Kairė"),
        "light": MessageLookupByLibrary.simpleMessage("Šviesi"),
        "lightTheme": MessageLookupByLibrary.simpleMessage("Šviesi"),
        "linkDeviceLimit":
            MessageLookupByLibrary.simpleMessage("Įrenginių riba"),
        "linkEnabled": MessageLookupByLibrary.simpleMessage("Įjungta"),
        "linkExpired": MessageLookupByLibrary.simpleMessage("Nebegalioja"),
        "linkExpiry":
            MessageLookupByLibrary.simpleMessage("Nuorodos galiojimo laikas"),
        "linkNeverExpires": MessageLookupByLibrary.simpleMessage("Niekada"),
        "loadingGallery":
            MessageLookupByLibrary.simpleMessage("Įkeliama galerija..."),
        "loadingModel":
            MessageLookupByLibrary.simpleMessage("Atsisiunčiami modeliai..."),
        "loadingYourPhotos":
            MessageLookupByLibrary.simpleMessage("Įkeliamos nuotraukos..."),
        "localGallery":
            MessageLookupByLibrary.simpleMessage("Vietinė galerija"),
        "localIndexing":
            MessageLookupByLibrary.simpleMessage("Vietinis indeksavimas"),
        "localSyncErrorMessage": MessageLookupByLibrary.simpleMessage(
            "Atrodo, kad kažkas nutiko ne taip, nes vietinių nuotraukų sinchronizavimas trunka ilgiau nei tikėtasi. Susisiekite su mūsų palaikymo komanda."),
        "location": MessageLookupByLibrary.simpleMessage("Vietovė"),
        "locationName":
            MessageLookupByLibrary.simpleMessage("Vietovės pavadinimas"),
        "locationTagFeatureDescription": MessageLookupByLibrary.simpleMessage(
            "Vietos žymė grupuoja visas nuotraukas, kurios buvo padarytos tam tikru spinduliu nuo nuotraukos"),
        "locations": MessageLookupByLibrary.simpleMessage("Vietovės"),
        "lockButtonLabel": MessageLookupByLibrary.simpleMessage("Užrakinti"),
        "logInLabel": MessageLookupByLibrary.simpleMessage("Prisijungti"),
        "loginSessionExpired":
            MessageLookupByLibrary.simpleMessage("Seansas baigėsi"),
        "loginSessionExpiredDetails": MessageLookupByLibrary.simpleMessage(
            "Jūsų seansas baigėsi. Prisijunkite iš naujo."),
        "loginTerms": MessageLookupByLibrary.simpleMessage(
            "Spustelėjus Prisijungti sutinku su <u-terms>paslaugų sąlygomis</u-terms> ir <u-policy> privatumo politika</u-policy>"),
        "logout": MessageLookupByLibrary.simpleMessage("Atsijungti"),
        "longPressAnEmailToVerifyEndToEndEncryption":
            MessageLookupByLibrary.simpleMessage(
                "Ilgai paspauskite el. paštą, kad patvirtintumėte visapusį šifravimą."),
        "loopVideoOff": MessageLookupByLibrary.simpleMessage(
            "Išjungtas vaizdo įrašo ciklas"),
        "loopVideoOn": MessageLookupByLibrary.simpleMessage(
            "Įjungtas vaizdo įrašo ciklas"),
        "lostDevice":
            MessageLookupByLibrary.simpleMessage("Prarastas įrenginys?"),
        "machineLearning":
            MessageLookupByLibrary.simpleMessage("Mašininis mokymasis"),
        "magicSearch": MessageLookupByLibrary.simpleMessage("Magiška paieška"),
        "magicSearchHint": MessageLookupByLibrary.simpleMessage(
            "Magiška paieška leidžia ieškoti nuotraukų pagal jų turinį, pvz., „gėlė“, „raudonas automobilis“, „tapatybės dokumentai“"),
        "manage": MessageLookupByLibrary.simpleMessage("Tvarkyti"),
        "manageFamily": MessageLookupByLibrary.simpleMessage("Tvarkyti šeimą"),
        "manageLink": MessageLookupByLibrary.simpleMessage("Tvarkyti nuorodą"),
        "manageParticipants": MessageLookupByLibrary.simpleMessage("Tvarkyti"),
        "manageSubscription":
            MessageLookupByLibrary.simpleMessage("Tvarkyti prenumeratą"),
        "manualPairDesc": MessageLookupByLibrary.simpleMessage(
            "Susieti su PIN kodu veikia bet kuriame ekrane, kuriame norite peržiūrėti albumą."),
        "map": MessageLookupByLibrary.simpleMessage("Žemėlapis"),
        "mastodon": MessageLookupByLibrary.simpleMessage("„Mastodon“"),
        "matrix": MessageLookupByLibrary.simpleMessage("„Matrix“"),
        "merchandise": MessageLookupByLibrary.simpleMessage("Atributika"),
        "mergeWithExisting":
            MessageLookupByLibrary.simpleMessage("Sujungti su esamais"),
        "mlConsent":
            MessageLookupByLibrary.simpleMessage("Įjungti mašininį mokymąsi"),
        "mlConsentConfirmation": MessageLookupByLibrary.simpleMessage(
            "Suprantu ir noriu įjungti mašininį mokymąsi"),
        "mlConsentDescription": MessageLookupByLibrary.simpleMessage(
            "Jei įjungsite mašininį mokymąsi, „Ente“ išsitrauks tokią informaciją kaip veido geometrija iš failų, įskaitant tuos, kuriais su jumis bendrinama.\n\nTai bus daroma jūsų įrenginyje, o visa sugeneruota biometrinė informacija bus visapusiškai užšifruota."),
        "mlConsentPrivacy": MessageLookupByLibrary.simpleMessage(
            "Spustelėkite čia dėl išsamesnės informacijos apie šią funkciją mūsų privatumo politikoje"),
        "mlConsentTitle":
            MessageLookupByLibrary.simpleMessage("Įjungti mašininį mokymąsi?"),
        "mobileWebDesktop": MessageLookupByLibrary.simpleMessage(
            "Mobiliuosiuose, internete ir darbalaukyje"),
        "moderateStrength": MessageLookupByLibrary.simpleMessage("Vidutinė"),
        "month": MessageLookupByLibrary.simpleMessage("month"),
        "monthly": MessageLookupByLibrary.simpleMessage("Mėnesinis"),
        "moreDetails": MessageLookupByLibrary.simpleMessage(
            "Daugiau išsamios informacijos"),
        "mostRecent": MessageLookupByLibrary.simpleMessage("Naujausią"),
        "mostRelevant": MessageLookupByLibrary.simpleMessage("Aktualiausią"),
        "moveItem": m47,
        "movedToTrash":
            MessageLookupByLibrary.simpleMessage("Perkelta į šiukšlinę"),
        "name": MessageLookupByLibrary.simpleMessage("Pavadinimą"),
        "nameTheAlbum":
            MessageLookupByLibrary.simpleMessage("Pavadinti albumą"),
        "networkConnectionRefusedErr": MessageLookupByLibrary.simpleMessage(
            "Nepavyksta prisijungti prie „Ente“. Bandykite dar kartą po kurio laiko. Jei klaida tęsiasi, susisiekite su palaikymo komanda."),
        "networkHostLookUpErr": MessageLookupByLibrary.simpleMessage(
            "Nepavyksta prisijungti prie „Ente“. Patikrinkite tinklo nustatymus ir susisiekite su palaikymo komanda, jei klaida tęsiasi."),
        "never": MessageLookupByLibrary.simpleMessage("Niekada"),
        "newAlbum": MessageLookupByLibrary.simpleMessage("Naujas albumas"),
        "newLocation": MessageLookupByLibrary.simpleMessage("New location"),
        "newPerson": MessageLookupByLibrary.simpleMessage("Naujas asmuo"),
        "newToEnte":
            MessageLookupByLibrary.simpleMessage("Naujas platformoje „Ente“"),
        "newest": MessageLookupByLibrary.simpleMessage("Naujausią"),
        "next": MessageLookupByLibrary.simpleMessage("Toliau"),
        "no": MessageLookupByLibrary.simpleMessage("Ne"),
        "noDeviceFound":
            MessageLookupByLibrary.simpleMessage("Įrenginys nerastas"),
        "noDeviceLimit": MessageLookupByLibrary.simpleMessage("Jokio"),
        "noExifData": MessageLookupByLibrary.simpleMessage("Nėra EXIF duomenų"),
        "noFacesFound": MessageLookupByLibrary.simpleMessage("No faces found"),
        "noImagesWithLocation":
            MessageLookupByLibrary.simpleMessage("Nėra vaizdų su vietove"),
        "noInternetConnection":
            MessageLookupByLibrary.simpleMessage("Nėra interneto ryšio"),
        "noQuickLinksSelected": MessageLookupByLibrary.simpleMessage(
            "Nėra pasirinktų sparčiųjų nuorodų"),
        "noRecoveryKey":
            MessageLookupByLibrary.simpleMessage("Neturite atkūrimo rakto?"),
        "noRecoveryKeyNoDecryption": MessageLookupByLibrary.simpleMessage(
            "Dėl mūsų visapusio šifravimo protokolo pobūdžio jūsų duomenų negalima iššifruoti be slaptažodžio arba atkūrimo rakto"),
        "noResults": MessageLookupByLibrary.simpleMessage("Rezultatų nėra"),
        "noResultsFound":
            MessageLookupByLibrary.simpleMessage("No results found"),
        "noSuggestionsForPerson": m0,
        "noSystemLockFound":
            MessageLookupByLibrary.simpleMessage("Nerastas sistemos užraktas"),
        "notPersonLabel": m49,
        "ok": MessageLookupByLibrary.simpleMessage("Gerai"),
        "onDevice": MessageLookupByLibrary.simpleMessage("Įrenginyje"),
        "onEnte": MessageLookupByLibrary.simpleMessage(
            "Saugykloje <branding>ente</branding>"),
        "onlyThem": MessageLookupByLibrary.simpleMessage("Tik jiems"),
        "oops": MessageLookupByLibrary.simpleMessage("Ups"),
        "optionalAsShortAsYouLike": MessageLookupByLibrary.simpleMessage(
            "Nebūtina, trumpai, kaip jums patinka..."),
        "orPickAnExistingOne":
            MessageLookupByLibrary.simpleMessage("Arba pasirinkite esamą"),
        "pair": MessageLookupByLibrary.simpleMessage("Susieti"),
        "pairWithPin": MessageLookupByLibrary.simpleMessage("Susieti su PIN"),
        "pairingComplete":
            MessageLookupByLibrary.simpleMessage("Susiejimas baigtas"),
        "panorama": MessageLookupByLibrary.simpleMessage("Panorama"),
        "passKeyPendingVerification": MessageLookupByLibrary.simpleMessage(
            "Vis dar laukiama patvirtinimo"),
        "passkey": MessageLookupByLibrary.simpleMessage("Slaptaraktas"),
        "passkeyAuthTitle":
            MessageLookupByLibrary.simpleMessage("Slaptarakto patvirtinimas"),
        "password": MessageLookupByLibrary.simpleMessage("Slaptažodis"),
        "passwordChangedSuccessfully": MessageLookupByLibrary.simpleMessage(
            "Slaptažodis sėkmingai pakeistas"),
        "passwordLock":
            MessageLookupByLibrary.simpleMessage("Slaptažodžio užraktas"),
        "passwordStrength": m6,
        "passwordStrengthInfo": MessageLookupByLibrary.simpleMessage(
            "Slaptažodžio stiprumas apskaičiuojamas atsižvelgiant į slaptažodžio ilgį, naudotus simbolius ir į tai, ar slaptažodis patenka į 10 000 dažniausiai naudojamų slaptažodžių."),
        "passwordWarning": MessageLookupByLibrary.simpleMessage(
            "Šio slaptažodžio nesaugome, todėl jei jį pamiršite, <underline>negalėsime iššifruoti jūsų duomenų</underline>"),
        "paymentDetails":
            MessageLookupByLibrary.simpleMessage("Mokėjimo duomenys"),
        "paymentFailed":
            MessageLookupByLibrary.simpleMessage("Mokėjimas nepavyko"),
        "paymentFailedMessage": MessageLookupByLibrary.simpleMessage(
            "Deja, jūsų mokėjimas nepavyko. Susisiekite su palaikymo komanda ir mes jums padėsime!"),
        "paymentFailedTalkToProvider": m51,
        "pendingItems":
            MessageLookupByLibrary.simpleMessage("Laukiami elementai"),
        "pendingSync":
            MessageLookupByLibrary.simpleMessage("Laukiama sinchronizacija"),
        "people": MessageLookupByLibrary.simpleMessage("Asmenys"),
        "permanentlyDeleteFromDevice": MessageLookupByLibrary.simpleMessage(
            "Ištrinti negrįžtamai iš įrenginio?"),
        "personName": MessageLookupByLibrary.simpleMessage("Asmens vardas"),
        "photoSmallCase": MessageLookupByLibrary.simpleMessage("nuotrauka"),
        "photosAddedByYouWillBeRemovedFromTheAlbum":
            MessageLookupByLibrary.simpleMessage(
                "Jūsų pridėtos nuotraukos bus pašalintos iš albumo"),
        "photosCount": m1,
        "pinAlbum": MessageLookupByLibrary.simpleMessage("Prisegti albumą"),
        "pinLock": MessageLookupByLibrary.simpleMessage("PIN užrakinimas"),
        "playOnTv": MessageLookupByLibrary.simpleMessage(
            "Paleisti albumą televizoriuje"),
        "playstoreSubscription":
            MessageLookupByLibrary.simpleMessage("„PlayStore“ prenumerata"),
        "pleaseCheckYourInternetConnectionAndTryAgain":
            MessageLookupByLibrary.simpleMessage(
                "Patikrinkite savo interneto ryšį ir bandykite dar kartą."),
        "pleaseLoginAgain":
            MessageLookupByLibrary.simpleMessage("Prisijunkite iš naujo."),
        "pleaseSelectQuickLinksToRemove": MessageLookupByLibrary.simpleMessage(
            "Pasirinkite sparčiąsias nuorodas, kad pašalintumėte"),
        "pleaseTryAgain":
            MessageLookupByLibrary.simpleMessage("Bandykite dar kartą."),
        "pleaseVerifyTheCodeYouHaveEntered":
            MessageLookupByLibrary.simpleMessage("Patvirtinkite įvestą kodą."),
        "pleaseWait": MessageLookupByLibrary.simpleMessage("Palaukite..."),
        "pressAndHoldToPlayVideo": MessageLookupByLibrary.simpleMessage(
            "Paspauskite ir palaikykite, kad paleistumėte vaizdo įrašą"),
        "privacy": MessageLookupByLibrary.simpleMessage("Privatumas"),
        "privacyPolicyTitle":
            MessageLookupByLibrary.simpleMessage("Privatumo politika"),
        "processingImport": m55,
        "raiseTicket": MessageLookupByLibrary.simpleMessage("Sukurti paraišką"),
        "rateTheApp": MessageLookupByLibrary.simpleMessage("Vertinti programą"),
        "rateUsOnStore": m56,
        "recover": MessageLookupByLibrary.simpleMessage("Atkurti"),
        "recoverAccount":
            MessageLookupByLibrary.simpleMessage("Atkurti paskyrą"),
        "recoverButton": MessageLookupByLibrary.simpleMessage("Atkurti"),
        "recoveryKey": MessageLookupByLibrary.simpleMessage("Atkūrimo raktas"),
        "recoveryKeyCopiedToClipboard": MessageLookupByLibrary.simpleMessage(
            "Nukopijuotas atkūrimo raktas į iškarpinę"),
        "recoveryKeyOnForgotPassword": MessageLookupByLibrary.simpleMessage(
            "Jei pamiršote slaptažodį, vienintelis būdas atkurti duomenis – naudoti šį raktą."),
        "recoveryKeySaveDescription": MessageLookupByLibrary.simpleMessage(
            "Šio rakto nesaugome, todėl išsaugokite šį 24 žodžių raktą saugioje vietoje."),
        "recoveryKeySuccessBody": MessageLookupByLibrary.simpleMessage(
            "Puiku! Jūsų atkūrimo raktas tinkamas. Dėkojame už patvirtinimą.\n\nNepamirškite sukurti saugią atkūrimo rakto atsarginę kopiją."),
        "recoveryKeyVerified": MessageLookupByLibrary.simpleMessage(
            "Patvirtintas atkūrimo raktas"),
        "recoveryKeyVerifyReason": MessageLookupByLibrary.simpleMessage(
            "Atkūrimo raktas – vienintelis būdas atkurti nuotraukas, jei pamiršote slaptažodį. Atkūrimo raktą galite rasti Nustatymose > Paskyra.\n\nĮveskite savo atkūrimo raktą čia, kad patvirtintumėte, ar teisingai jį išsaugojote."),
        "recoverySuccessful":
            MessageLookupByLibrary.simpleMessage("Atkūrimas sėkmingas."),
        "recreatePasswordBody": MessageLookupByLibrary.simpleMessage(
            "Dabartinis įrenginys nėra pakankamai galingas, kad patvirtintų jūsų slaptažodį, bet mes galime iš naujo sugeneruoti taip, kad jis veiktų su visais įrenginiais.\n\nPrisijunkite naudojant atkūrimo raktą ir sugeneruokite iš naujo slaptažodį (jei norite, galite vėl naudoti tą patį)."),
        "recreatePasswordTitle":
            MessageLookupByLibrary.simpleMessage("Iš naujo sukurti slaptažodį"),
        "reddit": MessageLookupByLibrary.simpleMessage("„Reddit“"),
        "reenterPassword": MessageLookupByLibrary.simpleMessage(
            "Įveskite slaptažodį iš naujo"),
        "reenterPin":
            MessageLookupByLibrary.simpleMessage("Įveskite PIN iš naujo"),
        "remoteImages":
            MessageLookupByLibrary.simpleMessage("Nuotoliniai vaizdai"),
        "remoteThumbnails":
            MessageLookupByLibrary.simpleMessage("Nuotolinės miniatiūros"),
        "remoteVideos":
            MessageLookupByLibrary.simpleMessage("Nuotoliniai vaizdo įrašai"),
        "remove": MessageLookupByLibrary.simpleMessage("Šalinti"),
        "removeDuplicates":
            MessageLookupByLibrary.simpleMessage("Šalinti dublikatus"),
        "removeFromAlbum":
            MessageLookupByLibrary.simpleMessage("Šalinti iš albumo"),
        "removeFromAlbumTitle":
            MessageLookupByLibrary.simpleMessage("Pašalinti iš albumo?"),
        "removeFromFavorite":
            MessageLookupByLibrary.simpleMessage("Šalinti iš mėgstamų"),
        "removeLink": MessageLookupByLibrary.simpleMessage("Šalinti nuorodą"),
        "removeParticipant":
            MessageLookupByLibrary.simpleMessage("Šalinti dalyvį"),
        "removeParticipantBody": m58,
        "removePersonLabel":
            MessageLookupByLibrary.simpleMessage("Šalinti asmens žymą"),
        "removePublicLink":
            MessageLookupByLibrary.simpleMessage("Šalinti viešą nuorodą"),
        "removePublicLinks":
            MessageLookupByLibrary.simpleMessage("Šalinti viešąsias nuorodas"),
        "removeShareItemsWarning": MessageLookupByLibrary.simpleMessage(
            "Kai kuriuos elementus, kuriuos šalinate, pridėjo kiti asmenys, todėl prarasite prieigą prie jų"),
        "removeWithQuestionMark":
            MessageLookupByLibrary.simpleMessage("Šalinti?"),
        "rename": MessageLookupByLibrary.simpleMessage("Pervadinti"),
        "renameFile": MessageLookupByLibrary.simpleMessage("Pervadinti failą"),
        "renewSubscription":
            MessageLookupByLibrary.simpleMessage("Atnaujinti prenumeratą"),
        "reportABug":
            MessageLookupByLibrary.simpleMessage("Pranešti apie riktą"),
        "reportBug":
            MessageLookupByLibrary.simpleMessage("Pranešti apie riktą"),
        "resendEmail":
            MessageLookupByLibrary.simpleMessage("Iš naujo siųsti el. laišką"),
        "resetPasswordTitle": MessageLookupByLibrary.simpleMessage(
            "Nustatyti slaptažodį iš naujo"),
        "resetPerson":
            MessageLookupByLibrary.simpleMessage("Nustatyti asmenį iš naujo"),
        "resetToDefault": MessageLookupByLibrary.simpleMessage(
            "Atkurti numatytąsias reikšmes"),
        "restoreToAlbum":
            MessageLookupByLibrary.simpleMessage("Atkurti į albumą"),
        "reviewDeduplicateItems": MessageLookupByLibrary.simpleMessage(
            "Peržiūrėkite ir ištrinkite elementus, kurie, jūsų manymu, yra dublikatai."),
        "reviewSuggestions":
            MessageLookupByLibrary.simpleMessage("Peržiūrėti pasiūlymus"),
        "right": MessageLookupByLibrary.simpleMessage("Dešinė"),
        "rotate": MessageLookupByLibrary.simpleMessage("Sukti"),
        "saveKey": MessageLookupByLibrary.simpleMessage("Išsaugoti raktą"),
        "saveYourRecoveryKeyIfYouHaventAlready":
            MessageLookupByLibrary.simpleMessage(
                "Išsaugokite atkūrimo raktą, jei dar to nepadarėte"),
        "savingEdits":
            MessageLookupByLibrary.simpleMessage("Išsaugomi redagavimai..."),
        "scanCode": MessageLookupByLibrary.simpleMessage("Skenuoti kodą"),
        "scanThisBarcodeWithnyourAuthenticatorApp":
            MessageLookupByLibrary.simpleMessage(
                "Skenuokite šį QR kodą\nsu autentifikatoriaus programa"),
        "search": MessageLookupByLibrary.simpleMessage("Ieškoti"),
        "searchHint4": MessageLookupByLibrary.simpleMessage("Vietovė"),
        "searchLocationEmptySection": MessageLookupByLibrary.simpleMessage(
            "Grupės nuotraukos, kurios padarytos tam tikru spinduliu nuo nuotraukos"),
        "searchResultCount": m60,
        "searchSectionsLengthMismatch": m2,
        "selectALocation":
            MessageLookupByLibrary.simpleMessage("Pasirinkite vietovę"),
        "selectALocationFirst": MessageLookupByLibrary.simpleMessage(
            "Pirmiausia pasirinkite vietovę"),
        "selectAll": MessageLookupByLibrary.simpleMessage("All"),
        "selectAllShort": MessageLookupByLibrary.simpleMessage("All"),
        "selectCoverPhoto":
            MessageLookupByLibrary.simpleMessage("Select cover photo"),
        "selectLanguage":
            MessageLookupByLibrary.simpleMessage("Pasirinkite kalbą"),
        "selectMailApp":
            MessageLookupByLibrary.simpleMessage("Select mail app"),
        "selectReason":
            MessageLookupByLibrary.simpleMessage("Pasirinkite priežastį"),
        "selectYourPlan":
            MessageLookupByLibrary.simpleMessage("Pasirinkite planą"),
        "selectedFilesAreNotOnEnte": MessageLookupByLibrary.simpleMessage(
            "Pasirinkti failai nėra platformoje „Ente“"),
        "selectedPhotos": m10,
        "selectedPhotosWithYours": m61,
        "send": MessageLookupByLibrary.simpleMessage("Siųsti"),
        "sendEmail": MessageLookupByLibrary.simpleMessage("Siųsti el. laišką"),
        "sendInvite": MessageLookupByLibrary.simpleMessage("Siųsti kvietimą"),
        "sendLink": MessageLookupByLibrary.simpleMessage("Siųsti nuorodą"),
        "serverEndpoint":
            MessageLookupByLibrary.simpleMessage("Serverio galutinis taškas"),
        "sessionExpired":
            MessageLookupByLibrary.simpleMessage("Session expired"),
        "sessionIdMismatch":
            MessageLookupByLibrary.simpleMessage("Session ID mismatch"),
        "setAPassword":
            MessageLookupByLibrary.simpleMessage("Nustatyti slaptažodį"),
        "setAs": MessageLookupByLibrary.simpleMessage("Nustatyti kaip"),
        "setCover": MessageLookupByLibrary.simpleMessage("Nustatyti viršelį"),
        "setLabel": MessageLookupByLibrary.simpleMessage("Nustatyti"),
        "setNewPassword": MessageLookupByLibrary.simpleMessage(
            "Nustatykite naują slaptažodį"),
        "setNewPin":
            MessageLookupByLibrary.simpleMessage("Nustatykite naują PIN"),
        "setPasswordTitle":
            MessageLookupByLibrary.simpleMessage("Nustatyti slaptažodį"),
        "setupComplete": MessageLookupByLibrary.simpleMessage("Sąranka baigta"),
        "share": MessageLookupByLibrary.simpleMessage("Bendrinti"),
        "shareAlbumHint": MessageLookupByLibrary.simpleMessage(
            "Atidarykite albumą ir palieskite bendrinimo mygtuką viršuje dešinėje, kad bendrintumėte."),
        "shareMyVerificationID": m62,
        "shareTextConfirmOthersVerificationID": m11,
        "showPerson": MessageLookupByLibrary.simpleMessage("Rodyti asmenį"),
        "signOutOtherBody": MessageLookupByLibrary.simpleMessage(
            "Jei manote, kad kas nors gali žinoti jūsų slaptažodį, galite priverstinai atsijungti iš visų kitų įrenginių, naudojančių jūsų paskyrą."),
        "signUpTerms": MessageLookupByLibrary.simpleMessage(
            "Sutinku su <u-terms>paslaugų sąlygomis</u-terms> ir <u-policy> privatumo politika</u-policy>"),
        "singleFileInBothLocalAndRemote": m67,
        "singleFileInRemoteOnly": m68,
        "skip": MessageLookupByLibrary.simpleMessage("Praleisti"),
        "social": MessageLookupByLibrary.simpleMessage("Socialinės"),
        "someoneSharingAlbumsWithYouShouldSeeTheSameId":
            MessageLookupByLibrary.simpleMessage(
                "Asmuo, kuris bendrina albumus su jumis, savo įrenginyje turėtų matyti tą patį ID."),
        "somethingWentWrong":
            MessageLookupByLibrary.simpleMessage("Kažkas nutiko ne taip"),
        "somethingWentWrongPleaseTryAgain":
            MessageLookupByLibrary.simpleMessage(
                "Kažkas nutiko ne taip. Bandykite dar kartą."),
        "sorry": MessageLookupByLibrary.simpleMessage("Atsiprašome"),
        "sorryCouldNotRemoveFromFavorites":
            MessageLookupByLibrary.simpleMessage(
                "Atsiprašome, nepavyko pašalinti iš mėgstamų."),
        "sorryWeCouldNotGenerateSecureKeysOnThisDevicennplease":
            MessageLookupByLibrary.simpleMessage(
                "Atsiprašome, šiame įrenginyje nepavyko sugeneruoti saugių raktų.\n\nRegistruokitės iš kito įrenginio."),
        "sort": MessageLookupByLibrary.simpleMessage("Rikiuoti"),
        "sortAlbumsBy": MessageLookupByLibrary.simpleMessage("Rikiuoti pagal"),
        "sortNewestFirst":
            MessageLookupByLibrary.simpleMessage("Naujausią pirmiausiai"),
        "sortOldestFirst":
            MessageLookupByLibrary.simpleMessage("Seniausią pirmiausiai"),
        "startBackup": MessageLookupByLibrary.simpleMessage(
            "Pradėti kurti atsarginę kopiją"),
        "status": MessageLookupByLibrary.simpleMessage("Būsena"),
        "stopCastingBody": MessageLookupByLibrary.simpleMessage(
            "Ar norite sustabdyti perdavimą?"),
        "stopCastingTitle":
            MessageLookupByLibrary.simpleMessage("Stabdyti perdavimą"),
        "storage": MessageLookupByLibrary.simpleMessage("Saugykla"),
        "storageBreakupYou": MessageLookupByLibrary.simpleMessage("Jūs"),
        "storageInGB": m7,
        "storageLimitExceeded":
            MessageLookupByLibrary.simpleMessage("Viršyta saugyklos riba."),
        "strongStrength": MessageLookupByLibrary.simpleMessage("Stipri"),
        "subAlreadyLinkedErrMessage": m70,
        "subscribe": MessageLookupByLibrary.simpleMessage("Prenumeruoti"),
        "subscribeToEnableSharing": MessageLookupByLibrary.simpleMessage(
            "Kad įjungtumėte bendrinimą, reikia aktyvios mokamos prenumeratos."),
        "subscription": MessageLookupByLibrary.simpleMessage("Prenumerata"),
        "suggestFeatures":
            MessageLookupByLibrary.simpleMessage("Siūlyti funkcijas"),
        "support": MessageLookupByLibrary.simpleMessage("Palaikymas"),
        "syncProgress": m72,
        "syncStopped": MessageLookupByLibrary.simpleMessage(
            "Sinchronizavimas sustabdytas"),
        "syncing": MessageLookupByLibrary.simpleMessage("Sinchronizuojama..."),
        "systemTheme": MessageLookupByLibrary.simpleMessage("Sistemos"),
        "tapToCopy": MessageLookupByLibrary.simpleMessage(
            "palieskite, kad nukopijuotumėte"),
        "tapToEnterCode": MessageLookupByLibrary.simpleMessage(
            "Palieskite, kad įvestumėte kodą"),
        "tapToUnlock": MessageLookupByLibrary.simpleMessage(
            "Palieskite, kad atrakintumėte"),
        "tapToUpload": MessageLookupByLibrary.simpleMessage("Tap to upload"),
        "tapToUploadIsIgnoredDue": m3,
        "tempErrorContactSupportIfPersists": MessageLookupByLibrary.simpleMessage(
            "Atrodo, kad kažkas nutiko ne taip. Bandykite dar kartą po kurio laiko. Jei klaida tęsiasi, susisiekite su mūsų palaikymo komanda."),
        "terminate": MessageLookupByLibrary.simpleMessage("Baigti"),
        "terminateSession":
            MessageLookupByLibrary.simpleMessage("Baigti seansą?"),
        "terms": MessageLookupByLibrary.simpleMessage("Sąlygos"),
        "termsOfServicesTitle": MessageLookupByLibrary.simpleMessage("Sąlygos"),
        "thankYou": MessageLookupByLibrary.simpleMessage("Dėkojame"),
        "theme": MessageLookupByLibrary.simpleMessage("Tema"),
        "thisCanBeUsedToRecoverYourAccountIfYou":
            MessageLookupByLibrary.simpleMessage(
                "Tai gali būti naudojama paskyrai atkurti, jei prarandate dvigubo tapatybės nustatymą"),
        "thisDevice": MessageLookupByLibrary.simpleMessage("Šis įrenginys"),
        "thisImageHasNoExifData": MessageLookupByLibrary.simpleMessage(
            "Šis vaizdas neturi Exif duomenų"),
        "thisIsPersonVerificationId": m74,
        "thisIsYourVerificationId":
            MessageLookupByLibrary.simpleMessage("Tai – jūsų patvirtinimo ID"),
        "thisWillLogYouOutOfTheFollowingDevice":
            MessageLookupByLibrary.simpleMessage(
                "Tai jus atjungs nuo toliau nurodyto įrenginio:"),
        "thisWillLogYouOutOfThisDevice": MessageLookupByLibrary.simpleMessage(
            "Tai jus atjungs nuo šio įrenginio."),
        "thisWillRemovePublicLinksOfAllSelectedQuickLinks":
            MessageLookupByLibrary.simpleMessage(
                "Tai pašalins visų pasirinktų sparčiųjų nuorodų viešąsias nuorodas."),
        "toEnableAppLockPleaseSetupDevicePasscodeOrScreen":
            MessageLookupByLibrary.simpleMessage(
                "Kad įjungtumėte programos užraktą, sistemos nustatymuose nustatykite įrenginio prieigos kodą arba ekrano užraktą."),
        "toResetVerifyEmail": MessageLookupByLibrary.simpleMessage(
            "Kad iš naujo nustatytumėte slaptažodį, pirmiausia patvirtinkite savo el. paštą."),
        "todaysLogs":
            MessageLookupByLibrary.simpleMessage("Šiandienos žurnalai"),
        "tooManyIncorrectAttempts": MessageLookupByLibrary.simpleMessage(
            "Per daug neteisingų bandymų."),
        "total": MessageLookupByLibrary.simpleMessage("iš viso"),
        "trim": MessageLookupByLibrary.simpleMessage("Trumpinti"),
        "tryAgain": MessageLookupByLibrary.simpleMessage("Bandyti dar kartą"),
        "twitter": MessageLookupByLibrary.simpleMessage("„Twitter“"),
        "twoMonthsFreeOnYearlyPlans": MessageLookupByLibrary.simpleMessage(
            "2 mėnesiai nemokamai metiniuose planuose"),
        "twofactorAuthenticationPageTitle":
            MessageLookupByLibrary.simpleMessage(
                "Dvigubas tapatybės nustatymas"),
        "twofactorSetup": MessageLookupByLibrary.simpleMessage(
            "Dvigubo tapatybės nustatymo sąranka"),
        "typeOfGallerGallerytypeIsNotSupportedForRename": m4,
        "unavailableReferralCode": MessageLookupByLibrary.simpleMessage(
            "Atsiprašome, šis kodas nepasiekiamas."),
        "uncategorized":
            MessageLookupByLibrary.simpleMessage("Nekategorizuoti"),
        "unlock": MessageLookupByLibrary.simpleMessage("Atrakinti"),
        "unpinAlbum": MessageLookupByLibrary.simpleMessage("Atsegti albumą"),
        "upgrade": MessageLookupByLibrary.simpleMessage("Keisti planą"),
        "uploadIsIgnoredDueToIgnorereason": m5,
        "useAsCover":
            MessageLookupByLibrary.simpleMessage("Naudoti kaip viršelį"),
        "useRecoveryKey":
            MessageLookupByLibrary.simpleMessage("Naudoti atkūrimo raktą"),
        "usedSpace": MessageLookupByLibrary.simpleMessage("Naudojama vieta"),
        "validTill": m77,
        "verificationFailedPleaseTryAgain":
            MessageLookupByLibrary.simpleMessage(
                "Patvirtinimas nepavyko. Bandykite dar kartą."),
        "verificationId":
            MessageLookupByLibrary.simpleMessage("Patvirtinimo ID"),
        "verify": MessageLookupByLibrary.simpleMessage("Patvirtinti"),
        "verifyEmail":
            MessageLookupByLibrary.simpleMessage("Patvirtinti el. paštą"),
        "verifyEmailID": m78,
        "verifyIDLabel": MessageLookupByLibrary.simpleMessage("Patvirtinti"),
        "verifyPasskey":
            MessageLookupByLibrary.simpleMessage("Patvirtinti slaptaraktą"),
        "verifyPassword":
            MessageLookupByLibrary.simpleMessage("Patvirtinkite slaptažodį"),
        "verifying": MessageLookupByLibrary.simpleMessage("Patvirtinama..."),
        "verifyingRecoveryKey": MessageLookupByLibrary.simpleMessage(
            "Patvirtinima atkūrimo raktą..."),
        "videoInfo":
            MessageLookupByLibrary.simpleMessage("Vaizdo įrašo informacija"),
        "videoSmallCase": MessageLookupByLibrary.simpleMessage("vaizdo įrašas"),
        "viewAddOnButton":
            MessageLookupByLibrary.simpleMessage("Peržiūrėti priedus"),
        "viewAll": MessageLookupByLibrary.simpleMessage("Peržiūrėti viską"),
        "viewLogs": MessageLookupByLibrary.simpleMessage("Peržiūrėti žurnalus"),
        "viewRecoveryKey":
            MessageLookupByLibrary.simpleMessage("Peržiūrėti atkūrimo raktą"),
        "viewer": MessageLookupByLibrary.simpleMessage("Žiūrėtojas"),
        "visitWebToManage": MessageLookupByLibrary.simpleMessage(
            "Aplankykite web.ente.io, kad tvarkytumėte savo prenumeratą"),
        "waitingForVerification":
            MessageLookupByLibrary.simpleMessage("Laukiama patvirtinimo..."),
        "weAreOpenSource":
            MessageLookupByLibrary.simpleMessage("Esame atviro kodo!"),
        "weHaveSendEmailTo": m8,
        "weakStrength": MessageLookupByLibrary.simpleMessage("Silpna"),
        "welcomeBack": MessageLookupByLibrary.simpleMessage("Sveiki sugrįžę!"),
        "whatsNew": MessageLookupByLibrary.simpleMessage("Kas naujo"),
        "yearShort": MessageLookupByLibrary.simpleMessage("yr"),
        "yearly": MessageLookupByLibrary.simpleMessage("Metinis"),
        "yes": MessageLookupByLibrary.simpleMessage("Taip"),
        "yesCancel": MessageLookupByLibrary.simpleMessage("Taip, atsisakyti"),
        "yesConvertToViewer":
            MessageLookupByLibrary.simpleMessage("Taip, keisti į žiūrėtoją"),
        "yesDelete": MessageLookupByLibrary.simpleMessage("Taip, ištrinti"),
        "yesLogout": MessageLookupByLibrary.simpleMessage("Taip, atsijungti"),
        "yesRemove": MessageLookupByLibrary.simpleMessage("Taip, šalinti"),
        "yesResetPerson": MessageLookupByLibrary.simpleMessage(
            "Taip, nustatyti asmenį iš naujo"),
        "you": MessageLookupByLibrary.simpleMessage("Jūs"),
        "youAreOnTheLatestVersion":
            MessageLookupByLibrary.simpleMessage("Esate naujausioje versijoje"),
        "youCannotDowngradeToThisPlan": MessageLookupByLibrary.simpleMessage(
            "Negalite pakeisti į šį planą"),
        "yourAccountHasBeenDeleted":
            MessageLookupByLibrary.simpleMessage("Jūsų paskyra ištrinta"),
        "yourMap": MessageLookupByLibrary.simpleMessage("Your Map"),
        "yourStorageDetailsCouldNotBeFetched":
            MessageLookupByLibrary.simpleMessage(
                "Nepavyko gauti jūsų saugyklos duomenų."),
        "yourSubscriptionHasExpired":
            MessageLookupByLibrary.simpleMessage("Jūsų prenumerata baigėsi."),
        "yourVerificationCodeHasExpired": MessageLookupByLibrary.simpleMessage(
            "Jūsų patvirtinimo kodo laikas nebegaliojantis."),
        "youveNoDuplicateFilesThatCanBeCleared":
            MessageLookupByLibrary.simpleMessage(
                "Neturite dubliuotų failų, kuriuos būtų galima išvalyti")
      };
}<|MERGE_RESOLUTION|>--- conflicted
+++ resolved
@@ -119,6 +119,9 @@
   static String m78(email) => "Patvirtinti ${email}";
 
   static String m8(email) => "Išsiuntėme laišką adresu <green>${email}</green>";
+
+  static String m81(count) =>
+      "${Intl.plural(count, one: 'prieš ${count} metus', few: 'prieš ${count} metus', many: 'prieš ${count} metų', other: 'prieš ${count} metų')}";
 
   final messages = _notInlinedMessages(_notInlinedMessages);
   static Map<String, Function> _notInlinedMessages(_) => <String, Function>{
@@ -129,7 +132,7 @@
         "accountWelcomeBack":
             MessageLookupByLibrary.simpleMessage("Sveiki sugrįžę!"),
         "ackPasswordLostWarning": MessageLookupByLibrary.simpleMessage(
-            "Suprantu, kad jei prarasiu slaptažodį, galiu prarasti savo duomenis, kadangi mano duomenys yra <underline>visapusiškai užšifruoti</underline>."),
+            "Suprantu, kad jei prarasiu slaptažodį, galiu prarasti savo duomenis, kadangi mano duomenys yra <underline>visapusiškai užšifruoti</underline>"),
         "activeSessions":
             MessageLookupByLibrary.simpleMessage("Aktyvūs seansai"),
         "add": MessageLookupByLibrary.simpleMessage("Pridėti"),
@@ -173,6 +176,8 @@
             MessageLookupByLibrary.simpleMessage("Leisti pridėti nuotraukų"),
         "allowDownloads":
             MessageLookupByLibrary.simpleMessage("Leisti atsisiuntimus"),
+        "allowPeopleToAddPhotos": MessageLookupByLibrary.simpleMessage(
+            "Leiskite asmenims pridėti nuotraukų"),
         "androidBiometricHint":
             MessageLookupByLibrary.simpleMessage("Patvirtinkite tapatybę"),
         "androidCancelButton": MessageLookupByLibrary.simpleMessage("Atšaukti"),
@@ -203,6 +208,8 @@
                 "Ar tikrai norite iš naujo nustatyti šį asmenį?"),
         "askDeleteReason": MessageLookupByLibrary.simpleMessage(
             "Kokia yra pagrindinė priežastis, dėl kurios ištrinate savo paskyrą?"),
+        "atAFalloutShelter":
+            MessageLookupByLibrary.simpleMessage("priešgaisrinėje slėptuvėje"),
         "authToChangeEmailVerificationSetting":
             MessageLookupByLibrary.simpleMessage(
                 "Nustatykite tapatybę, kad pakeistumėte el. pašto patvirtinimą"),
@@ -214,6 +221,8 @@
             "Nustatykite tapatybę, kad pradėtumėte paskyros ištrynimą"),
         "authToViewPasskey": MessageLookupByLibrary.simpleMessage(
             "Nustatykite tapatybę, kad peržiūrėtumėte savo slaptaraktą"),
+        "authToViewYourHiddenFiles": MessageLookupByLibrary.simpleMessage(
+            "Nustatykite tapatybę, kad peržiūrėtumėte paslėptus failus"),
         "autoCastDialogBody": MessageLookupByLibrary.simpleMessage(
             "Čia matysite pasiekiamus perdavimo įrenginius."),
         "autoLock":
@@ -227,6 +236,7 @@
         "autoPairDesc": MessageLookupByLibrary.simpleMessage(
             "Automatinis susiejimas veikia tik su įrenginiais, kurie palaiko „Chromecast“."),
         "available": MessageLookupByLibrary.simpleMessage("Prieinama"),
+        "birthday": MessageLookupByLibrary.simpleMessage("Gimtadienis"),
         "blog": MessageLookupByLibrary.simpleMessage("Tinklaraštis"),
         "cachedData":
             MessageLookupByLibrary.simpleMessage("Podėliuoti duomenis"),
@@ -277,9 +287,9 @@
         "checkingModels":
             MessageLookupByLibrary.simpleMessage("Tikrinami modeliai..."),
         "cleanUncategorized":
-            MessageLookupByLibrary.simpleMessage("Valyti nekategorizuotą"),
+            MessageLookupByLibrary.simpleMessage("Valyti nekategorizuotus"),
         "cleanUncategorizedDescription": MessageLookupByLibrary.simpleMessage(
-            "Pašalinkite iš nekategorizuotą visus failus, esančius kituose albumuose"),
+            "Pašalinkite iš nekategorizuotus visus failus, esančius kituose albumuose"),
         "clearCaches": MessageLookupByLibrary.simpleMessage("Valyti podėlius"),
         "close": MessageLookupByLibrary.simpleMessage("Uždaryti"),
         "clusteringProgress":
@@ -291,12 +301,15 @@
         "codeCopiedToClipboard": MessageLookupByLibrary.simpleMessage(
             "Nukopijuotas kodas į iškarpinę"),
         "collabLinkSectionDescription": MessageLookupByLibrary.simpleMessage(
-            "Sukurkite nuorodą, kad asmenys galėtų pridėti ir peržiūrėti nuotraukas bendrinamame albume, nereikalaujant „Ente“ programos ar paskyros. Puikiai tinka renginių nuotraukoms rinkti."),
+            "Sukurkite nuorodą, kad asmenys galėtų pridėti ir peržiūrėti nuotraukas bendrinamame albume, nereikalaujant „Ente“ programos ar paskyros. Puikiai tinka įvykių nuotraukoms rinkti."),
         "collaborator": MessageLookupByLibrary.simpleMessage("Bendradarbis"),
         "collaboratorsCanAddPhotosAndVideosToTheSharedAlbum":
             MessageLookupByLibrary.simpleMessage(
                 "Bendradarbiai gali pridėti nuotraukų ir vaizdo įrašų į bendrintą albumą."),
+        "collaboratorsSuccessfullyAdded": m19,
         "collect": MessageLookupByLibrary.simpleMessage("Rinkti"),
+        "collectEventPhotos":
+            MessageLookupByLibrary.simpleMessage("Rinkti įvykių nuotraukas"),
         "collectPhotos":
             MessageLookupByLibrary.simpleMessage("Rinkti nuotraukas"),
         "collectPhotosDescription": MessageLookupByLibrary.simpleMessage(
@@ -305,9 +318,9 @@
         "configuration": MessageLookupByLibrary.simpleMessage("Konfiguracija"),
         "confirm": MessageLookupByLibrary.simpleMessage("Patvirtinti"),
         "confirmAccountDeletion": MessageLookupByLibrary.simpleMessage(
-            "Patvirtinkite paskyros ištrynimą"),
+            "Patvirtinti paskyros ištrynimą"),
         "confirmDeletePrompt": MessageLookupByLibrary.simpleMessage(
-            "Taip, noriu negrįžtamai ištrinti šią paskyrą ir jos duomenis per visas programas."),
+            "Taip, noriu negrįžtamai ištrinti šią paskyrą ir jos duomenis per visas programas"),
         "confirmPassword":
             MessageLookupByLibrary.simpleMessage("Patvirtinkite slaptažodį"),
         "confirmPlanChange": MessageLookupByLibrary.simpleMessage(
@@ -336,6 +349,10 @@
             "Kurti bendradarbiavimo nuorodą"),
         "createNewAccount":
             MessageLookupByLibrary.simpleMessage("Kurti naują paskyrą"),
+        "createOrSelectAlbum": MessageLookupByLibrary.simpleMessage(
+            "Kurkite arba pasirinkite albumą"),
+        "createPublicLink":
+            MessageLookupByLibrary.simpleMessage("Kurti viešą nuorodą"),
         "creatingLink":
             MessageLookupByLibrary.simpleMessage("Kuriama nuoroda..."),
         "crop": MessageLookupByLibrary.simpleMessage("Apkirpti"),
@@ -386,6 +403,8 @@
         "deleteRequestSLAText": MessageLookupByLibrary.simpleMessage(
             "Jūsų prašymas bus apdorotas per 72 valandas."),
         "descriptions": MessageLookupByLibrary.simpleMessage("Aprašymai"),
+        "designedToOutlive":
+            MessageLookupByLibrary.simpleMessage("Sukurta išgyventi"),
         "developerSettings":
             MessageLookupByLibrary.simpleMessage("Kūrėjo nustatymai"),
         "developerSettingsWarning": MessageLookupByLibrary.simpleMessage(
@@ -395,6 +414,7 @@
             MessageLookupByLibrary.simpleMessage("Įrenginio užraktas"),
         "deviceNotFound":
             MessageLookupByLibrary.simpleMessage("Įrenginys nerastas"),
+        "didYouKnow": MessageLookupByLibrary.simpleMessage("Ar žinojote?"),
         "disableDownloadWarningBody": MessageLookupByLibrary.simpleMessage(
             "Žiūrėtojai vis tiek gali daryti ekrano kopijas arba išsaugoti nuotraukų kopijas naudojant išorinius įrankius"),
         "disableDownloadWarningTitle":
@@ -435,6 +455,7 @@
             MessageLookupByLibrary.simpleMessage("Redaguoti vietovę"),
         "editLocationTagTitle":
             MessageLookupByLibrary.simpleMessage("Redaguoti vietovę"),
+        "editPerson": MessageLookupByLibrary.simpleMessage("Redaguoti asmenį"),
         "editsToLocationWillOnlyBeSeenWithinEnte":
             MessageLookupByLibrary.simpleMessage(
                 "Vietovės pakeitimai bus matomi tik per „Ente“"),
@@ -448,6 +469,10 @@
         "enable": MessageLookupByLibrary.simpleMessage("Įjungti"),
         "enableMLIndexingDesc": MessageLookupByLibrary.simpleMessage(
             "„Ente“ palaiko įrenginyje mašininį mokymąsi, skirtą veidų atpažinimui, magiškai paieškai ir kitoms išplėstinėms paieškos funkcijoms"),
+        "enableMachineLearningBanner": MessageLookupByLibrary.simpleMessage(
+            "Įjunkite mašininį mokymąsi magiškai paieškai ir veidų atpažinimui"),
+        "enableMaps":
+            MessageLookupByLibrary.simpleMessage("Įjungti žemėlapius"),
         "enableMapsDesc": MessageLookupByLibrary.simpleMessage(
             "Tai parodys jūsų nuotraukas pasaulio žemėlapyje.\n\nŠį žemėlapį talpina „OpenStreetMap“, o tiksliomis nuotraukų vietovėmis niekada nebendrinama.\n\nŠią funkciją bet kada galite išjungti iš nustatymų."),
         "enabled": MessageLookupByLibrary.simpleMessage("Įjungta"),
@@ -456,13 +481,20 @@
             MessageLookupByLibrary.simpleMessage("Šifravimo raktai"),
         "endpointUpdatedMessage": MessageLookupByLibrary.simpleMessage(
             "Galutinis taškas sėkmingai atnaujintas"),
+        "endtoendEncryptedByDefault": MessageLookupByLibrary.simpleMessage(
+            "Pagal numatytąjį užšifruota visapusiškai"),
         "entePhotosPerm": MessageLookupByLibrary.simpleMessage(
             "„Ente“ <i>reikia leidimo</i> išsaugoti jūsų nuotraukas"),
         "enteSubscriptionPitch": MessageLookupByLibrary.simpleMessage(
             "„Ente“ išsaugo jūsų prisiminimus, todėl jie visada bus pasiekiami, net jei prarasite įrenginį."),
+        "enterAlbumName":
+            MessageLookupByLibrary.simpleMessage("Įveskite albumo pavadinimą"),
         "enterCode": MessageLookupByLibrary.simpleMessage("Įvesti kodą"),
+        "enterDateOfBirth":
+            MessageLookupByLibrary.simpleMessage("Gimtadienis (neprivaloma)"),
         "enterEmail":
             MessageLookupByLibrary.simpleMessage("Įveskite el. paštą"),
+        "enterName": MessageLookupByLibrary.simpleMessage("Įveskite vardą"),
         "enterNewPasswordToEncrypt": MessageLookupByLibrary.simpleMessage(
             "Įveskite naują slaptažodį, kurį galime naudoti jūsų duomenims šifruoti"),
         "enterPassword":
@@ -494,14 +526,11 @@
             MessageLookupByLibrary.simpleMessage("Eksportuoti duomenis"),
         "extraPhotosFound": MessageLookupByLibrary.simpleMessage(
             "Rastos papildomos nuotraukos"),
-<<<<<<< HEAD
+        "extraPhotosFoundFor": m36,
         "extraPhotosFoundFor": MessageLookupByLibrary.simpleMessage(
             "Rastos papildomos nuotraukos, skirtos \$text"),
         "faceNotClusteredYet": MessageLookupByLibrary.simpleMessage(
             "Face not clustered yet, please come back later"),
-=======
-        "extraPhotosFoundFor": m36,
->>>>>>> 0ee657af
         "faceRecognition":
             MessageLookupByLibrary.simpleMessage("Veido atpažinimas"),
         "faces": MessageLookupByLibrary.simpleMessage("Veidai"),
@@ -524,6 +553,10 @@
             MessageLookupByLibrary.simpleMessage("File not uploaded yet"),
         "findPeopleByName": MessageLookupByLibrary.simpleMessage(
             "Greitai suraskite žmones pagal vardą"),
+        "findThemQuickly":
+            MessageLookupByLibrary.simpleMessage("Raskite juos greitai"),
+        "forYourMemories":
+            MessageLookupByLibrary.simpleMessage("jūsų prisiminimams"),
         "forgotPassword":
             MessageLookupByLibrary.simpleMessage("Pamiršau slaptažodį"),
         "foundFaces": MessageLookupByLibrary.simpleMessage("Rasti veidai"),
@@ -533,10 +566,13 @@
         "freeUpAmount": m42,
         "generatingEncryptionKeys": MessageLookupByLibrary.simpleMessage(
             "Generuojami šifravimo raktai..."),
+        "genericProgress": m39,
         "goToSettings":
             MessageLookupByLibrary.simpleMessage("Eiti į nustatymus"),
         "googlePlayId":
             MessageLookupByLibrary.simpleMessage("„Google Play“ ID"),
+        "grantPermission":
+            MessageLookupByLibrary.simpleMessage("Suteikti leidimą"),
         "guestView": MessageLookupByLibrary.simpleMessage("Svečio peržiūra"),
         "guestViewEnablePreSteps": MessageLookupByLibrary.simpleMessage(
             "Kad įjungtumėte svečio peržiūrą, sistemos nustatymuose nustatykite įrenginio prieigos kodą arba ekrano užraktą."),
@@ -550,6 +586,8 @@
         "howItWorks": MessageLookupByLibrary.simpleMessage("Kaip tai veikia"),
         "howToViewShareeVerificationID": MessageLookupByLibrary.simpleMessage(
             "Paprašykite jų ilgai paspausti savo el. pašto adresą nustatymų ekrane ir patvirtinkite, kad abiejų įrenginių ID sutampa."),
+        "iOSGoToSettingsDescription": MessageLookupByLibrary.simpleMessage(
+            "Biometrinis tapatybės nustatymas jūsų įrenginyje nenustatytas. Telefone įjunkite „Touch ID“ arba „Face ID“."),
         "iOSOkButton": MessageLookupByLibrary.simpleMessage("Gerai"),
         "ignored": MessageLookupByLibrary.simpleMessage("ignored"),
         "imageNotAnalyzed":
@@ -581,6 +619,11 @@
             "Įvestas atkūrimo raktas yra netinkamas. Įsitikinkite, kad jame yra 24 žodžiai, ir patikrinkite kiekvieno iš jų rašybą.\n\nJei įvedėte senesnį atkūrimo kodą, įsitikinkite, kad jis yra 64 simbolių ilgio, ir patikrinkite kiekvieną iš jų."),
         "inviteToEnte":
             MessageLookupByLibrary.simpleMessage("Kviesti į „Ente“"),
+        "inviteYourFriends":
+            MessageLookupByLibrary.simpleMessage("Kviesti savo draugus"),
+        "itemsShowTheNumberOfDaysRemainingBeforePermanentDeletion":
+            MessageLookupByLibrary.simpleMessage(
+                "Elementai rodo likusių dienų skaičių iki visiško ištrynimo."),
         "itemsWillBeRemovedFromAlbum": MessageLookupByLibrary.simpleMessage(
             "Pasirinkti elementai bus pašalinti iš šio albumo"),
         "joinDiscord":
@@ -589,7 +632,7 @@
             MessageLookupByLibrary.simpleMessage("Palikti nuotraukas"),
         "kiloMeterUnit": MessageLookupByLibrary.simpleMessage("km"),
         "kindlyHelpUsWithThisInformation": MessageLookupByLibrary.simpleMessage(
-            "Maloniai padėkite mums su šia informacija"),
+            "Maloniai padėkite mums su šia informacija."),
         "lastUpdated":
             MessageLookupByLibrary.simpleMessage("Paskutinį kartą atnaujintą"),
         "leave": MessageLookupByLibrary.simpleMessage("Palikti"),
@@ -605,6 +648,24 @@
         "linkExpiry":
             MessageLookupByLibrary.simpleMessage("Nuorodos galiojimo laikas"),
         "linkNeverExpires": MessageLookupByLibrary.simpleMessage("Niekada"),
+        "loadMessage1": MessageLookupByLibrary.simpleMessage(
+            "Galite bendrinti savo prenumeratą su šeima."),
+        "loadMessage2": MessageLookupByLibrary.simpleMessage(
+            "Iki šiol išsaugojome daugiau kaip 30 milijonų prisiminimų."),
+        "loadMessage3": MessageLookupByLibrary.simpleMessage(
+            "Laikome 3 jūsų duomenų kopijas, vieną iš jų – požeminėje priešgaisrinėje slėptuvėje."),
+        "loadMessage4": MessageLookupByLibrary.simpleMessage(
+            "Visos mūsų programos yra atvirojo kodo."),
+        "loadMessage5": MessageLookupByLibrary.simpleMessage(
+            "Mūsų šaltinio kodas ir kriptografija buvo išoriškai audituoti."),
+        "loadMessage6": MessageLookupByLibrary.simpleMessage(
+            "Galite bendrinti savo albumų nuorodas su artimaisiais."),
+        "loadMessage7": MessageLookupByLibrary.simpleMessage(
+            "Mūsų mobiliosios programos veikia fone, kad užšifruotų ir sukurtų atsarginę kopiją visų naujų nuotraukų, kurias spustelėjate."),
+        "loadMessage8": MessageLookupByLibrary.simpleMessage(
+            "web.ente.io turi sklandų įkėlėją"),
+        "loadMessage9": MessageLookupByLibrary.simpleMessage(
+            "Naudojame „Xchacha20Poly1305“, kad saugiai užšifruotume jūsų duomenis."),
         "loadingGallery":
             MessageLookupByLibrary.simpleMessage("Įkeliama galerija..."),
         "loadingModel":
@@ -655,11 +716,14 @@
         "manualPairDesc": MessageLookupByLibrary.simpleMessage(
             "Susieti su PIN kodu veikia bet kuriame ekrane, kuriame norite peržiūrėti albumą."),
         "map": MessageLookupByLibrary.simpleMessage("Žemėlapis"),
+        "maps": MessageLookupByLibrary.simpleMessage("Žemėlapiai"),
         "mastodon": MessageLookupByLibrary.simpleMessage("„Mastodon“"),
         "matrix": MessageLookupByLibrary.simpleMessage("„Matrix“"),
         "merchandise": MessageLookupByLibrary.simpleMessage("Atributika"),
         "mergeWithExisting":
             MessageLookupByLibrary.simpleMessage("Sujungti su esamais"),
+        "mergedPhotos":
+            MessageLookupByLibrary.simpleMessage("Sujungtos nuotraukos"),
         "mlConsent":
             MessageLookupByLibrary.simpleMessage("Įjungti mašininį mokymąsi"),
         "mlConsentConfirmation": MessageLookupByLibrary.simpleMessage(
@@ -684,7 +748,7 @@
             MessageLookupByLibrary.simpleMessage("Perkelta į šiukšlinę"),
         "name": MessageLookupByLibrary.simpleMessage("Pavadinimą"),
         "nameTheAlbum":
-            MessageLookupByLibrary.simpleMessage("Pavadinti albumą"),
+            MessageLookupByLibrary.simpleMessage("Pavadinkite albumą"),
         "networkConnectionRefusedErr": MessageLookupByLibrary.simpleMessage(
             "Nepavyksta prisijungti prie „Ente“. Bandykite dar kartą po kurio laiko. Jei klaida tęsiasi, susisiekite su palaikymo komanda."),
         "networkHostLookUpErr": MessageLookupByLibrary.simpleMessage(
@@ -728,6 +792,8 @@
         "oops": MessageLookupByLibrary.simpleMessage("Ups"),
         "optionalAsShortAsYouLike": MessageLookupByLibrary.simpleMessage(
             "Nebūtina, trumpai, kaip jums patinka..."),
+        "orMergeWithExistingPerson":
+            MessageLookupByLibrary.simpleMessage("Arba sujunkite su esamais"),
         "orPickAnExistingOne":
             MessageLookupByLibrary.simpleMessage("Arba pasirinkite esamą"),
         "pair": MessageLookupByLibrary.simpleMessage("Susieti"),
@@ -779,6 +845,8 @@
         "pleaseCheckYourInternetConnectionAndTryAgain":
             MessageLookupByLibrary.simpleMessage(
                 "Patikrinkite savo interneto ryšį ir bandykite dar kartą."),
+        "pleaseGrantPermissions":
+            MessageLookupByLibrary.simpleMessage("Suteikite leidimus."),
         "pleaseLoginAgain":
             MessageLookupByLibrary.simpleMessage("Prisijunkite iš naujo."),
         "pleaseSelectQuickLinksToRemove": MessageLookupByLibrary.simpleMessage(
@@ -866,10 +934,9 @@
             MessageLookupByLibrary.simpleMessage("Iš naujo siųsti el. laišką"),
         "resetPasswordTitle": MessageLookupByLibrary.simpleMessage(
             "Nustatyti slaptažodį iš naujo"),
-        "resetPerson":
-            MessageLookupByLibrary.simpleMessage("Nustatyti asmenį iš naujo"),
         "resetToDefault": MessageLookupByLibrary.simpleMessage(
             "Atkurti numatytąsias reikšmes"),
+        "restore": MessageLookupByLibrary.simpleMessage("Atkurti"),
         "restoreToAlbum":
             MessageLookupByLibrary.simpleMessage("Atkurti į albumą"),
         "reviewDeduplicateItems": MessageLookupByLibrary.simpleMessage(
@@ -878,7 +945,9 @@
             MessageLookupByLibrary.simpleMessage("Peržiūrėti pasiūlymus"),
         "right": MessageLookupByLibrary.simpleMessage("Dešinė"),
         "rotate": MessageLookupByLibrary.simpleMessage("Sukti"),
+        "safelyStored": MessageLookupByLibrary.simpleMessage("Saugiai saugoma"),
         "saveKey": MessageLookupByLibrary.simpleMessage("Išsaugoti raktą"),
+        "savePerson": MessageLookupByLibrary.simpleMessage("Išsaugoti asmenį"),
         "saveYourRecoveryKeyIfYouHaventAlready":
             MessageLookupByLibrary.simpleMessage(
                 "Išsaugokite atkūrimo raktą, jei dar to nepadarėte"),
@@ -888,7 +957,15 @@
         "scanThisBarcodeWithnyourAuthenticatorApp":
             MessageLookupByLibrary.simpleMessage(
                 "Skenuokite šį QR kodą\nsu autentifikatoriaus programa"),
-        "search": MessageLookupByLibrary.simpleMessage("Ieškoti"),
+        "search": MessageLookupByLibrary.simpleMessage("Ieškokite"),
+        "searchByExamples": MessageLookupByLibrary.simpleMessage(
+            "• Albumų pavadinimai (pvz., „Fotoaparatas“)\n• Failų tipai (pvz., „Vaizdo įrašai“, „.gif“)\n• Metai ir mėnesiai (pvz., „2022“, „sausis“)\n• Šventės (pvz., „Kalėdos“)\n• Nuotraukų aprašymai (pvz., „#džiaugsmas“)"),
+        "searchCaptionEmptySection": MessageLookupByLibrary.simpleMessage(
+            "Pridėkite aprašymus, pavyzdžiui, „#kelionė“, į nuotraukos informaciją, kad greičiau jas čia rastumėte."),
+        "searchDiscoverEmptySection": MessageLookupByLibrary.simpleMessage(
+            "Vaizdai bus rodomi čia, kai bus užbaigtas apdorojimas"),
+        "searchHint3": MessageLookupByLibrary.simpleMessage(
+            "Albumai, failų pavadinimai ir tipai"),
         "searchHint4": MessageLookupByLibrary.simpleMessage("Vietovė"),
         "searchLocationEmptySection": MessageLookupByLibrary.simpleMessage(
             "Grupės nuotraukos, kurios padarytos tam tikru spinduliu nuo nuotraukos"),
@@ -1041,6 +1118,8 @@
         "tooManyIncorrectAttempts": MessageLookupByLibrary.simpleMessage(
             "Per daug neteisingų bandymų."),
         "total": MessageLookupByLibrary.simpleMessage("iš viso"),
+        "trash": MessageLookupByLibrary.simpleMessage("Šiukšlinė"),
+        "trashDaysLeft": m74,
         "trim": MessageLookupByLibrary.simpleMessage("Trumpinti"),
         "tryAgain": MessageLookupByLibrary.simpleMessage("Bandyti dar kartą"),
         "twitter": MessageLookupByLibrary.simpleMessage("„Twitter“"),
@@ -1062,6 +1141,8 @@
         "uploadIsIgnoredDueToIgnorereason": m5,
         "useAsCover":
             MessageLookupByLibrary.simpleMessage("Naudoti kaip viršelį"),
+        "usePublicLinksForPeopleNotOnEnte": MessageLookupByLibrary.simpleMessage(
+            "Naudokite viešas nuorodas asmenimis, kurie nėra sistemoje „Ente“"),
         "useRecoveryKey":
             MessageLookupByLibrary.simpleMessage("Naudoti atkūrimo raktą"),
         "usedSpace": MessageLookupByLibrary.simpleMessage("Naudojama vieta"),
@@ -1093,6 +1174,7 @@
         "viewRecoveryKey":
             MessageLookupByLibrary.simpleMessage("Peržiūrėti atkūrimo raktą"),
         "viewer": MessageLookupByLibrary.simpleMessage("Žiūrėtojas"),
+        "viewersSuccessfullyAdded": m80,
         "visitWebToManage": MessageLookupByLibrary.simpleMessage(
             "Aplankykite web.ente.io, kad tvarkytumėte savo prenumeratą"),
         "waitingForVerification":
@@ -1105,6 +1187,7 @@
         "whatsNew": MessageLookupByLibrary.simpleMessage("Kas naujo"),
         "yearShort": MessageLookupByLibrary.simpleMessage("yr"),
         "yearly": MessageLookupByLibrary.simpleMessage("Metinis"),
+        "yearsAgo": m81,
         "yes": MessageLookupByLibrary.simpleMessage("Taip"),
         "yesCancel": MessageLookupByLibrary.simpleMessage("Taip, atsisakyti"),
         "yesConvertToViewer":
