import { SelectedState } from 'types/gallery';
import {
    EnteFile,
    EncryptedEnteFile,
    FileWithUpdatedMagicMetadata,
    FileMagicMetadata,
    FileMagicMetadataProps,
    FilePublicMagicMetadata,
    FilePublicMagicMetadataProps,
} from 'types/file';
import { decodeLivePhoto } from 'services/livePhotoService';
import { getFileType } from 'services/typeDetectionService';
<<<<<<< HEAD
import DownloadManager, { SourceURLs } from 'services/downloadManager';
=======
import DownloadManager from 'services/download';
>>>>>>> 2765df75
import { logError } from '@ente/shared/sentry';
import { User } from '@ente/shared/user/types';
import { getData, LS_KEYS } from '@ente/shared/storage/localStorage';
import { updateFileCreationDateInEXIF } from 'services/upload/exifService';
import {
    TYPE_JPEG,
    TYPE_JPG,
    TYPE_HEIC,
    TYPE_HEIF,
    FILE_TYPE,
    SUPPORTED_RAW_FORMATS,
    RAW_FORMATS,
} from 'constants/file';
import heicConversionService from 'services/heicConversionService';
import * as ffmpegService from 'services/ffmpeg/ffmpegService';
import { VISIBILITY_STATE } from 'types/magicMetadata';
import { isArchivedFile, updateMagicMetadata } from 'utils/magicMetadata';

import { addLocalLog, addLogLine } from '@ente/shared/logging';
import { CustomError } from '@ente/shared/error';
import { convertBytesToHumanReadable } from '@ente/shared/utils/size';
import ComlinkCryptoWorker from '@ente/shared/crypto';
import {
    deleteFromTrash,
    trashFiles,
    updateFileMagicMetadata,
    updateFilePublicMagicMetadata,
} from 'services/fileService';
import isElectron from 'is-electron';
import { isPlaybackPossible } from 'utils/photoFrame';
import { FileTypeInfo } from 'types/upload';
import { moveToHiddenCollection } from 'services/collectionService';

import ElectronFSService from '@ente/shared/electron';
import { getFileExportPath, getUniqueFileExportName } from 'utils/export';
import imageProcessor from 'services/imageProcessor';
import ElectronAPIs from '@ente/shared/electron';
import { downloadUsingAnchor } from '@ente/shared/utils';

const WAIT_TIME_IMAGE_CONVERSION = 30 * 1000;

export enum FILE_OPS_TYPE {
    DOWNLOAD,
    FIX_TIME,
    ARCHIVE,
    UNARCHIVE,
    HIDE,
    TRASH,
    DELETE_PERMANENTLY,
}

export async function getUpdatedEXIFFileForDownload(
    fileReader: FileReader,
    file: EnteFile,
    fileStream: ReadableStream<Uint8Array>
): Promise<ReadableStream<Uint8Array>> {
    const extension = getFileExtension(file.metadata.title);
    if (
        file.metadata.fileType === FILE_TYPE.IMAGE &&
        file.pubMagicMetadata?.data.editedTime &&
        (extension === TYPE_JPEG || extension === TYPE_JPG)
    ) {
        const fileBlob = await new Response(fileStream).blob();
        const updatedFileBlob = await updateFileCreationDateInEXIF(
            fileReader,
            fileBlob,
            new Date(file.pubMagicMetadata.data.editedTime / 1000)
        );
        return updatedFileBlob.stream();
    } else {
        return fileStream;
    }
}

export async function downloadFile(file: EnteFile) {
    try {
        const fileReader = new FileReader();
        let fileBlob = await new Response(
            await DownloadManager.getFile(file)
        ).blob();
        if (file.metadata.fileType === FILE_TYPE.LIVE_PHOTO) {
            const livePhoto = await decodeLivePhoto(file, fileBlob);
            const image = new File([livePhoto.image], livePhoto.imageNameTitle);
            const imageType = await getFileType(image);
            const tempImageURL = URL.createObjectURL(
                new Blob([livePhoto.image], { type: imageType.mimeType })
            );
            const video = new File([livePhoto.video], livePhoto.videoNameTitle);
            const videoType = await getFileType(video);
            const tempVideoURL = URL.createObjectURL(
                new Blob([livePhoto.video], { type: videoType.mimeType })
            );
            downloadUsingAnchor(tempImageURL, livePhoto.imageNameTitle);
            downloadUsingAnchor(tempVideoURL, livePhoto.videoNameTitle);
        } else {
            const fileType = await getFileType(
                new File([fileBlob], file.metadata.title)
            );
            fileBlob = await new Response(
                await getUpdatedEXIFFileForDownload(
                    fileReader,
                    file,
                    fileBlob.stream()
                )
            ).blob();
            fileBlob = new Blob([fileBlob], { type: fileType.mimeType });
            const tempURL = URL.createObjectURL(fileBlob);
            downloadUsingAnchor(tempURL, file.metadata.title);
        }
    } catch (e) {
        logError(e, 'failed to download file');
        throw e;
    }
}

export function groupFilesBasedOnCollectionID(files: EnteFile[]) {
    const collectionWiseFiles = new Map<number, EnteFile[]>();
    for (const file of files) {
        if (!collectionWiseFiles.has(file.collectionID)) {
            collectionWiseFiles.set(file.collectionID, []);
        }
        collectionWiseFiles.get(file.collectionID).push(file);
    }
    return collectionWiseFiles;
}

function getSelectedFileIds(selectedFiles: SelectedState) {
    const filesIDs: number[] = [];
    for (const [key, val] of Object.entries(selectedFiles)) {
        if (typeof val === 'boolean' && val) {
            filesIDs.push(Number(key));
        }
    }
    return new Set(filesIDs);
}
export function getSelectedFiles(
    selected: SelectedState,
    files: EnteFile[]
): EnteFile[] {
    const selectedFilesIDs = getSelectedFileIds(selected);
    return files.filter((file) => selectedFilesIDs.has(file.id));
}

export function sortFiles(files: EnteFile[], sortAsc = false) {
    // sort based on the time of creation time of the file,
    // for files with same creation time, sort based on the time of last modification
    const factor = sortAsc ? -1 : 1;
    return files.sort((a, b) => {
        if (a.metadata.creationTime === b.metadata.creationTime) {
            return (
                factor *
                (b.metadata.modificationTime - a.metadata.modificationTime)
            );
        }
        return factor * (b.metadata.creationTime - a.metadata.creationTime);
    });
}

export function sortTrashFiles(files: EnteFile[]) {
    return files.sort((a, b) => {
        if (a.deleteBy === b.deleteBy) {
            if (a.metadata.creationTime === b.metadata.creationTime) {
                return (
                    b.metadata.modificationTime - a.metadata.modificationTime
                );
            }
            return b.metadata.creationTime - a.metadata.creationTime;
        }
        return a.deleteBy - b.deleteBy;
    });
}

export async function decryptFile(
    file: EncryptedEnteFile,
    collectionKey: string
): Promise<EnteFile> {
    try {
        const worker = await ComlinkCryptoWorker.getInstance();
        const {
            encryptedKey,
            keyDecryptionNonce,
            metadata,
            magicMetadata,
            pubMagicMetadata,
            ...restFileProps
        } = file;
        const fileKey = await worker.decryptB64(
            encryptedKey,
            keyDecryptionNonce,
            collectionKey
        );
        const fileMetadata = await worker.decryptMetadata(
            metadata.encryptedData,
            metadata.decryptionHeader,
            fileKey
        );
        let fileMagicMetadata: FileMagicMetadata;
        let filePubMagicMetadata: FilePublicMagicMetadata;
        if (magicMetadata?.data) {
            fileMagicMetadata = {
                ...file.magicMetadata,
                data: await worker.decryptMetadata(
                    magicMetadata.data,
                    magicMetadata.header,
                    fileKey
                ),
            };
        }
        if (pubMagicMetadata?.data) {
            filePubMagicMetadata = {
                ...pubMagicMetadata,
                data: await worker.decryptMetadata(
                    pubMagicMetadata.data,
                    pubMagicMetadata.header,
                    fileKey
                ),
            };
        }
        return {
            ...restFileProps,
            key: fileKey,
            metadata: fileMetadata,
            magicMetadata: fileMagicMetadata,
            pubMagicMetadata: filePubMagicMetadata,
        };
    } catch (e) {
        logError(e, 'file decryption failed');
        throw e;
    }
}

export function getFileNameWithoutExtension(filename: string) {
    const lastDotPosition = filename.lastIndexOf('.');
    if (lastDotPosition === -1) return filename;
    else return filename.slice(0, lastDotPosition);
}

export function getFileExtensionWithDot(filename: string) {
    const lastDotPosition = filename.lastIndexOf('.');
    if (lastDotPosition === -1) return '';
    else return filename.slice(lastDotPosition);
}

export function splitFilenameAndExtension(filename: string): [string, string] {
    const lastDotPosition = filename.lastIndexOf('.');
    if (lastDotPosition === -1) return [filename, null];
    else
        return [
            filename.slice(0, lastDotPosition),
            filename.slice(lastDotPosition + 1),
        ];
}

export function getFileExtension(filename: string) {
    return splitFilenameAndExtension(filename)[1]?.toLocaleLowerCase();
}

export function generateStreamFromArrayBuffer(data: Uint8Array) {
    return new ReadableStream({
        async start(controller: ReadableStreamDefaultController) {
            controller.enqueue(data);
            controller.close();
        },
    });
}

export async function getRenderableFileURL(
    file: EnteFile,
    fileBlob: Blob,
    fileOriginalURL: string,
    forceConvert: boolean
): Promise<SourceURLs> {
    let srcURLs: SourceURLs['url'];
    switch (file.metadata.fileType) {
        case FILE_TYPE.IMAGE: {
            const convertedBlob = await getRenderableImage(
                file.metadata.title,
                fileBlob
            );
            const convertedURL = getFileObjectURLs(
                fileOriginalURL,
                fileBlob,
                convertedBlob
            );
            srcURLs = convertedURL;
            break;
        }
        case FILE_TYPE.LIVE_PHOTO: {
            srcURLs = await getRenderableLivePhotoURL(
                file,
                fileBlob,
                forceConvert
            );
            break;
        }
        case FILE_TYPE.VIDEO: {
            const convertedBlob = await getPlayableVideo(
                file.metadata.title,
                fileBlob,
                forceConvert
            );
            const convertedURL = getFileObjectURLs(
                fileOriginalURL,
                fileBlob,
                convertedBlob
            );
            srcURLs = convertedURL;
            break;
        }
        default: {
            srcURLs = fileOriginalURL;
            break;
        }
    }

    let isOriginal = false;
    if (file.metadata.fileType === FILE_TYPE.LIVE_PHOTO) {
        isOriginal = false;
    } else {
        isOriginal = (srcURLs as string) === (fileOriginalURL as string);
    }

    return {
        url: srcURLs,
        isOriginal,
        isRenderable: !!srcURLs,
    };
}

async function getRenderableLivePhotoURL(
    file: EnteFile,
    fileBlob: Blob,
    forceConvert: boolean
): Promise<{ image: string; video: string }> {
    const livePhoto = await decodeLivePhoto(file, fileBlob);
    const imageBlob = new Blob([livePhoto.image]);
    const videoBlob = new Blob([livePhoto.video]);
    const convertedImageBlob = await getRenderableImage(
        livePhoto.imageNameTitle,
        imageBlob
    );
    const convertedVideoBlob = await getPlayableVideo(
        livePhoto.videoNameTitle,
        videoBlob,
        forceConvert
    );
    const convertedImageURL = URL.createObjectURL(convertedImageBlob);
    const convertedVideoURL = URL.createObjectURL(convertedVideoBlob);

    return {
        image: convertedImageURL,
        video: convertedVideoURL,
    };
}

export async function getPlayableVideo(
    videoNameTitle: string,
    videoBlob: Blob,
    forceConvert = false
) {
    try {
        const isPlayable = await isPlaybackPossible(
            URL.createObjectURL(videoBlob)
        );
        if (isPlayable && !forceConvert) {
            return videoBlob;
        } else {
            if (!forceConvert && !isElectron()) {
                return null;
            }
            addLogLine(
                'video format not supported, converting it name:',
                videoNameTitle
            );
            const mp4ConvertedVideo = await ffmpegService.convertToMP4(
                new File([videoBlob], videoNameTitle)
            );
            addLogLine('video successfully converted', videoNameTitle);
            return new Blob([await mp4ConvertedVideo.arrayBuffer()]);
        }
    } catch (e) {
        addLogLine('video conversion failed', videoNameTitle);
        logError(e, 'video conversion failed');
        return null;
    }
}

export async function getRenderableImage(fileName: string, imageBlob: Blob) {
    let fileTypeInfo: FileTypeInfo;
    try {
        const tempFile = new File([imageBlob], fileName);
        fileTypeInfo = await getFileType(tempFile);
        addLocalLog(() => `file type info: ${JSON.stringify(fileTypeInfo)}`);
        const { exactType } = fileTypeInfo;
        let convertedImageBlob: Blob;
        if (isRawFile(exactType)) {
            try {
                if (!isSupportedRawFormat(exactType)) {
                    throw Error(CustomError.UNSUPPORTED_RAW_FORMAT);
                }

                if (!isElectron()) {
                    throw Error(CustomError.NOT_AVAILABLE_ON_WEB);
                }
                addLogLine(
                    `RawConverter called for ${fileName}-${convertBytesToHumanReadable(
                        imageBlob.size
                    )}`
                );
                convertedImageBlob = await imageProcessor.convertToJPEG(
                    imageBlob,
                    fileName
                );
                addLogLine(`${fileName} successfully converted`);
            } catch (e) {
                try {
                    if (!isFileHEIC(exactType)) {
                        throw e;
                    }
                    addLogLine(
                        `HEICConverter called for ${fileName}-${convertBytesToHumanReadable(
                            imageBlob.size
                        )}`
                    );
                    convertedImageBlob = await heicConversionService.convert(
                        imageBlob
                    );
                    addLogLine(`${fileName} successfully converted`);
                } catch (e) {
                    throw Error(CustomError.NON_PREVIEWABLE_FILE);
                }
            }
            return convertedImageBlob;
        } else {
            return imageBlob;
        }
    } catch (e) {
        logError(e, 'get Renderable Image failed', { fileTypeInfo });
        return null;
    }
}

export function isFileHEIC(exactType: string) {
    return (
        exactType.toLowerCase().endsWith(TYPE_HEIC) ||
        exactType.toLowerCase().endsWith(TYPE_HEIF)
    );
}

export function isRawFile(exactType: string) {
    return RAW_FORMATS.includes(exactType.toLowerCase());
}

export function isSupportedRawFormat(exactType: string) {
    return SUPPORTED_RAW_FORMATS.includes(exactType.toLowerCase());
}

export async function changeFilesVisibility(
    files: EnteFile[],
    visibility: VISIBILITY_STATE
): Promise<EnteFile[]> {
    const fileWithUpdatedMagicMetadataList: FileWithUpdatedMagicMetadata[] = [];
    for (const file of files) {
        const updatedMagicMetadataProps: FileMagicMetadataProps = {
            visibility,
        };

        fileWithUpdatedMagicMetadataList.push({
            file,
            updatedMagicMetadata: await updateMagicMetadata(
                updatedMagicMetadataProps,
                file.magicMetadata,
                file.key
            ),
        });
    }
    return await updateFileMagicMetadata(fileWithUpdatedMagicMetadataList);
}

export async function changeFileCreationTime(
    file: EnteFile,
    editedTime: number
): Promise<EnteFile> {
    const updatedPublicMagicMetadataProps: FilePublicMagicMetadataProps = {
        editedTime,
    };
    const updatedPublicMagicMetadata: FilePublicMagicMetadata =
        await updateMagicMetadata(
            updatedPublicMagicMetadataProps,
            file.pubMagicMetadata,
            file.key
        );
    const updateResult = await updateFilePublicMagicMetadata([
        { file, updatedPublicMagicMetadata },
    ]);
    return updateResult[0];
}

export async function changeFileName(
    file: EnteFile,
    editedName: string
): Promise<EnteFile> {
    const updatedPublicMagicMetadataProps: FilePublicMagicMetadataProps = {
        editedName,
    };

    const updatedPublicMagicMetadata: FilePublicMagicMetadata =
        await updateMagicMetadata(
            updatedPublicMagicMetadataProps,
            file.pubMagicMetadata,
            file.key
        );
    const updateResult = await updateFilePublicMagicMetadata([
        { file, updatedPublicMagicMetadata },
    ]);
    return updateResult[0];
}

export async function changeCaption(
    file: EnteFile,
    caption: string
): Promise<EnteFile> {
    const updatedPublicMagicMetadataProps: FilePublicMagicMetadataProps = {
        caption,
    };

    const updatedPublicMagicMetadata: FilePublicMagicMetadata =
        await updateMagicMetadata(
            updatedPublicMagicMetadataProps,
            file.pubMagicMetadata,
            file.key
        );
    const updateResult = await updateFilePublicMagicMetadata([
        { file, updatedPublicMagicMetadata },
    ]);
    return updateResult[0];
}

export function isSharedFile(user: User, file: EnteFile) {
    if (!user?.id || !file?.ownerID) {
        return false;
    }
    return file.ownerID !== user.id;
}

export function mergeMetadata(files: EnteFile[]): EnteFile[] {
    return files.map((file) => {
        if (file.pubMagicMetadata?.data.editedTime) {
            file.metadata.creationTime = file.pubMagicMetadata.data.editedTime;
        }
        if (file.pubMagicMetadata?.data.editedName) {
            file.metadata.title = file.pubMagicMetadata.data.editedName;
        }

        return file;
    });
}

export function updateExistingFilePubMetadata(
    existingFile: EnteFile,
    updatedFile: EnteFile
) {
    existingFile.pubMagicMetadata = updatedFile.pubMagicMetadata;
    existingFile.metadata = mergeMetadata([existingFile])[0].metadata;
}

export async function getFileFromURL(fileURL: string) {
    const fileBlob = await (await fetch(fileURL)).blob();
    const fileFile = new File([fileBlob], 'temp');
    return fileFile;
}

export function getUniqueFiles(files: EnteFile[]) {
    const idSet = new Set<number>();
    const uniqueFiles = files.filter((file) => {
        if (!idSet.has(file.id)) {
            idSet.add(file.id);
            return true;
        } else {
            return false;
        }
    });

    return uniqueFiles;
}

export async function downloadFiles(
    files: EnteFile[],
    progressBarUpdater?: {
        increaseSuccess: () => void;
        increaseFailed: () => void;
        isCancelled: () => boolean;
    }
) {
    for (const file of files) {
        try {
            if (progressBarUpdater?.isCancelled()) {
                return;
            }
            await downloadFile(file);
            progressBarUpdater?.increaseSuccess();
        } catch (e) {
            logError(e, 'download fail for file');
            progressBarUpdater?.increaseFailed();
        }
    }
}

export async function downloadFilesDesktop(
    files: EnteFile[],
    progressBarUpdater: {
        increaseSuccess: () => void;
        increaseFailed: () => void;
        isCancelled: () => boolean;
    },
    downloadPath: string
) {
    const fileReader = new FileReader();
    for (const file of files) {
        try {
            if (progressBarUpdater?.isCancelled()) {
                return;
            }
            await downloadFileDesktop(fileReader, file, downloadPath);
            progressBarUpdater?.increaseSuccess();
        } catch (e) {
            logError(e, 'download fail for file');
            progressBarUpdater?.increaseFailed();
        }
    }
}

export async function downloadFileDesktop(
    fileReader: FileReader,
    file: EnteFile,
    downloadPath: string
) {
    const fileStream = (await DownloadManager.getFile(
        file
    )) as ReadableStream<Uint8Array>;
    const updatedFileStream = await getUpdatedEXIFFileForDownload(
        fileReader,
        file,
        fileStream
    );

    if (file.metadata.fileType === FILE_TYPE.LIVE_PHOTO) {
        const fileBlob = await new Response(updatedFileStream).blob();
        const livePhoto = await decodeLivePhoto(file, fileBlob);
        const imageExportName = getUniqueFileExportName(
            downloadPath,
            livePhoto.imageNameTitle
        );
        const imageStream = generateStreamFromArrayBuffer(livePhoto.image);
        await ElectronAPIs.saveStreamToDisk(
            getFileExportPath(downloadPath, imageExportName),
            imageStream
        );
        try {
            const videoExportName = getUniqueFileExportName(
                downloadPath,
                livePhoto.videoNameTitle
            );
            const videoStream = generateStreamFromArrayBuffer(livePhoto.video);
            await ElectronAPIs.saveStreamToDisk(
                getFileExportPath(downloadPath, videoExportName),
                videoStream
            );
        } catch (e) {
            ElectronFSService.deleteFile(
                getFileExportPath(downloadPath, imageExportName)
            );
            throw e;
        }
    } else {
        const fileExportName = getUniqueFileExportName(
            downloadPath,
            file.metadata.title
        );
        await ElectronAPIs.saveStreamToDisk(
            getFileExportPath(downloadPath, fileExportName),
            updatedFileStream
        );
    }
}

export const isImageOrVideo = (fileType: FILE_TYPE) =>
    [FILE_TYPE.IMAGE, FILE_TYPE.VIDEO].includes(fileType);

export const getArchivedFiles = (files: EnteFile[]) => {
    return files.filter(isArchivedFile).map((file) => file.id);
};

export const createTypedObjectURL = async (blob: Blob, fileName: string) => {
    const type = await getFileType(new File([blob], fileName));
    return URL.createObjectURL(new Blob([blob], { type: type.mimeType }));
};

export const getUserOwnedFiles = (files: EnteFile[]) => {
    const user: User = getData(LS_KEYS.USER);
    if (!user?.id) {
        throw Error('user missing');
    }
    return files.filter((file) => file.ownerID === user.id);
};

// doesn't work on firefox
export const copyFileToClipboard = async (fileUrl: string) => {
    const canvas = document.createElement('canvas');
    const canvasCTX = canvas.getContext('2d');
    const image = new Image();

    const blobPromise = new Promise<Blob>((resolve, reject) => {
        let timeout: NodeJS.Timeout = null;
        try {
            image.setAttribute('src', fileUrl);
            image.onload = () => {
                canvas.width = image.width;
                canvas.height = image.height;
                canvasCTX.drawImage(image, 0, 0, image.width, image.height);
                canvas.toBlob(
                    (blob) => {
                        resolve(blob);
                    },
                    'image/png',
                    1
                );

                clearTimeout(timeout);
            };
        } catch (e) {
            void logError(e, 'failed to copy to clipboard');
            reject(e);
        } finally {
            clearTimeout(timeout);
        }
        timeout = setTimeout(
            () => reject(Error(CustomError.WAIT_TIME_EXCEEDED)),
            WAIT_TIME_IMAGE_CONVERSION
        );
    });

    const { ClipboardItem } = window;

    await navigator.clipboard
        .write([new ClipboardItem({ 'image/png': blobPromise })])
        .catch((e) => logError(e, 'failed to copy to clipboard'));
};

export function getLatestVersionFiles(files: EnteFile[]) {
    const latestVersionFiles = new Map<string, EnteFile>();
    files.forEach((file) => {
        const uid = `${file.collectionID}-${file.id}`;
        if (
            !latestVersionFiles.has(uid) ||
            latestVersionFiles.get(uid).updationTime < file.updationTime
        ) {
            latestVersionFiles.set(uid, file);
        }
    });
    return Array.from(latestVersionFiles.values()).filter(
        (file) => !file.isDeleted
    );
}

export function getPersonalFiles(
    files: EnteFile[],
    user: User,
    collectionIdToOwnerIDMap?: Map<number, number>
) {
    if (!user?.id) {
        throw Error('user missing');
    }
    return files.filter(
        (file) =>
            file.ownerID === user.id &&
            (!collectionIdToOwnerIDMap ||
                collectionIdToOwnerIDMap.get(file.collectionID) === user.id)
    );
}

export function getIDBasedSortedFiles(files: EnteFile[]) {
    return files.sort((a, b) => a.id - b.id);
}

export function constructFileToCollectionMap(files: EnteFile[]) {
    const fileToCollectionsMap = new Map<number, number[]>();
    (files ?? []).forEach((file) => {
        if (!fileToCollectionsMap.get(file.id)) {
            fileToCollectionsMap.set(file.id, []);
        }
        fileToCollectionsMap.get(file.id).push(file.collectionID);
    });
    return fileToCollectionsMap;
}

export const shouldShowAvatar = (file: EnteFile, user: User) => {
    if (!file || !user) {
        return false;
    }
    // is Shared file
    else if (file.ownerID !== user.id) {
        return true;
    }
    // is public collected file
    else if (
        file.ownerID === user.id &&
        file.pubMagicMetadata?.data?.uploaderName
    ) {
        return true;
    } else {
        return false;
    }
};

export const handleFileOps = async (
    ops: FILE_OPS_TYPE,
    files: EnteFile[],
    setDeletedFileIds: (
        deletedFileIds: Set<number> | ((prev: Set<number>) => Set<number>)
    ) => void,
    setHiddenFileIds: (
        hiddenFileIds: Set<number> | ((prev: Set<number>) => Set<number>)
    ) => void,
    setFixCreationTimeAttributes: (
        fixCreationTimeAttributes:
            | {
                  files: EnteFile[];
              }
            | ((prev: { files: EnteFile[] }) => { files: EnteFile[] })
    ) => void
) => {
    switch (ops) {
        case FILE_OPS_TYPE.TRASH:
            await deleteFileHelper(files, false, setDeletedFileIds);
            break;
        case FILE_OPS_TYPE.DELETE_PERMANENTLY:
            await deleteFileHelper(files, true, setDeletedFileIds);
            break;
        case FILE_OPS_TYPE.HIDE:
            await hideFilesHelper(files, setHiddenFileIds);
            break;
        case FILE_OPS_TYPE.DOWNLOAD:
            await downloadFiles(files);
            break;
        case FILE_OPS_TYPE.FIX_TIME:
            fixTimeHelper(files, setFixCreationTimeAttributes);
            break;
        case FILE_OPS_TYPE.ARCHIVE:
            await changeFilesVisibility(files, VISIBILITY_STATE.ARCHIVED);
            break;
        case FILE_OPS_TYPE.UNARCHIVE:
            await changeFilesVisibility(files, VISIBILITY_STATE.VISIBLE);
            break;
    }
};

const deleteFileHelper = async (
    selectedFiles: EnteFile[],
    permanent: boolean,
    setDeletedFileIds: (
        deletedFileIds: Set<number> | ((prev: Set<number>) => Set<number>)
    ) => void
) => {
    try {
        setDeletedFileIds((deletedFileIds) => {
            selectedFiles.forEach((file) => deletedFileIds.add(file.id));
            return new Set(deletedFileIds);
        });
        if (permanent) {
            await deleteFromTrash(selectedFiles.map((file) => file.id));
        } else {
            await trashFiles(selectedFiles);
        }
    } catch (e) {
        setDeletedFileIds(new Set());
        throw e;
    }
};

const hideFilesHelper = async (
    selectedFiles: EnteFile[],
    setHiddenFileIds: (
        hiddenFileIds: Set<number> | ((prev: Set<number>) => Set<number>)
    ) => void
) => {
    try {
        setHiddenFileIds((hiddenFileIds) => {
            selectedFiles.forEach((file) => hiddenFileIds.add(file.id));
            return new Set(hiddenFileIds);
        });
        await moveToHiddenCollection(selectedFiles);
    } catch (e) {
        setHiddenFileIds(new Set());
        throw e;
    }
};

const fixTimeHelper = async (
    selectedFiles: EnteFile[],
    setFixCreationTimeAttributes: (fixCreationTimeAttributes: {
        files: EnteFile[];
    }) => void
) => {
    setFixCreationTimeAttributes({ files: selectedFiles });
};

const getFileObjectURLs = (
    originalFileURL: string,
    originalBlob: Blob,
    convertedBlob: Blob
) => {
    const convertedURL = convertedBlob
        ? convertedBlob === originalBlob
            ? originalFileURL
            : URL.createObjectURL(convertedBlob)
        : null;
    return convertedURL;
};<|MERGE_RESOLUTION|>--- conflicted
+++ resolved
@@ -10,11 +10,7 @@
 } from 'types/file';
 import { decodeLivePhoto } from 'services/livePhotoService';
 import { getFileType } from 'services/typeDetectionService';
-<<<<<<< HEAD
-import DownloadManager, { SourceURLs } from 'services/downloadManager';
-=======
-import DownloadManager from 'services/download';
->>>>>>> 2765df75
+import DownloadManager, { SourceURLs } from 'services/download';
 import { logError } from '@ente/shared/sentry';
 import { User } from '@ente/shared/user/types';
 import { getData, LS_KEYS } from '@ente/shared/storage/localStorage';
