PODS:
  - background_fetch (1.0.1):
    - Flutter
  - better_player (0.0.1):
    - Flutter
    - KTVHTTPCache (~> 2.0.0)
  - CocoaAsyncSocket (7.6.5)
  - connectivity (0.0.1):
    - Flutter
    - Reachability
  - device_info (0.0.1):
    - Flutter
  - Firebase/CoreOnly (8.7.0):
    - FirebaseCore (= 8.7.0)
  - Firebase/Messaging (8.7.0):
    - Firebase/CoreOnly
    - FirebaseMessaging (~> 8.7.0)
  - firebase_core (1.7.0):
    - Firebase/CoreOnly (= 8.7.0)
    - Flutter
  - firebase_messaging (10.0.8):
    - Firebase/Messaging (= 8.7.0)
    - firebase_core
    - Flutter
  - FirebaseCore (8.7.0):
    - FirebaseCoreDiagnostics (~> 8.0)
    - GoogleUtilities/Environment (~> 7.4)
    - GoogleUtilities/Logger (~> 7.4)
  - FirebaseCoreDiagnostics (8.8.0):
    - GoogleDataTransport (~> 9.0)
    - GoogleUtilities/Environment (~> 7.4)
    - GoogleUtilities/Logger (~> 7.4)
    - nanopb (~> 2.30908.0)
  - FirebaseInstallations (8.8.0):
    - FirebaseCore (~> 8.0)
    - GoogleUtilities/Environment (~> 7.4)
    - GoogleUtilities/UserDefaults (~> 7.4)
    - PromisesObjC (< 3.0, >= 1.2)
  - FirebaseMessaging (8.7.0):
    - FirebaseCore (~> 8.0)
    - FirebaseInstallations (~> 8.0)
    - GoogleDataTransport (~> 9.0)
    - GoogleUtilities/AppDelegateSwizzler (~> 7.4)
    - GoogleUtilities/Environment (~> 7.4)
    - GoogleUtilities/Reachability (~> 7.4)
    - GoogleUtilities/UserDefaults (~> 7.4)
    - nanopb (~> 2.30908.0)
  - fk_user_agent (2.0.0):
    - Flutter
  - Flutter (1.0.0)
  - flutter_email_sender (0.0.1):
    - Flutter
  - flutter_image_compress (0.0.1):
    - Flutter
    - Mantle
    - SDWebImageWebPCoder
  - flutter_inappwebview (0.0.1):
    - Flutter
    - flutter_inappwebview/Core (= 0.0.1)
    - OrderedSet (~> 5.0)
  - flutter_inappwebview/Core (0.0.1):
    - Flutter
    - OrderedSet (~> 5.0)
  - flutter_keyboard_visibility (0.0.1):
    - Flutter
  - flutter_local_notifications (0.0.1):
    - Flutter
  - flutter_secure_storage (3.3.1):
    - Flutter
  - flutter_sodium (0.0.1):
    - Flutter
  - fluttercontactpicker (4.4.0):
    - Flutter
  - fluttertoast (0.0.2):
    - Flutter
    - Toast
  - FMDB (2.7.5):
    - FMDB/standard (= 2.7.5)
  - FMDB/standard (2.7.5)
  - GoogleDataTransport (9.1.0):
    - GoogleUtilities/Environment (~> 7.2)
    - nanopb (~> 2.30908.0)
    - PromisesObjC (< 3.0, >= 1.2)
  - GoogleUtilities/AppDelegateSwizzler (7.5.2):
    - GoogleUtilities/Environment
    - GoogleUtilities/Logger
    - GoogleUtilities/Network
  - GoogleUtilities/Environment (7.5.2):
    - PromisesObjC (< 3.0, >= 1.2)
  - GoogleUtilities/Logger (7.5.2):
    - GoogleUtilities/Environment
  - GoogleUtilities/Network (7.5.2):
    - GoogleUtilities/Logger
    - "GoogleUtilities/NSData+zlib"
    - GoogleUtilities/Reachability
  - "GoogleUtilities/NSData+zlib (7.5.2)"
  - GoogleUtilities/Reachability (7.5.2):
    - GoogleUtilities/Logger
  - GoogleUtilities/UserDefaults (7.5.2):
    - GoogleUtilities/Logger
  - image_editor (0.0.1):
    - Flutter
  - in_app_purchase (0.0.1):
    - Flutter
  - KTVCocoaHTTPServer (1.0.0):
    - CocoaAsyncSocket
  - KTVHTTPCache (2.0.1):
    - KTVCocoaHTTPServer
  - libwebp (1.1.0):
    - libwebp/demux (= 1.1.0)
    - libwebp/mux (= 1.1.0)
    - libwebp/webp (= 1.1.0)
  - libwebp/demux (1.1.0):
    - libwebp/webp
  - libwebp/mux (1.1.0):
    - libwebp/demux
  - libwebp/webp (1.1.0)
  - local_auth (0.0.1):
    - Flutter
  - Mantle (2.1.1):
    - Mantle/extobjc (= 2.1.1)
  - Mantle/extobjc (2.1.1)
  - motionphoto (0.0.1):
    - Flutter
  - move_to_background (0.0.1):
    - Flutter
  - nanopb (2.30908.0):
    - nanopb/decode (= 2.30908.0)
    - nanopb/encode (= 2.30908.0)
  - nanopb/decode (2.30908.0)
  - nanopb/encode (2.30908.0)
  - open_file (0.0.1):
    - Flutter
  - OrderedSet (5.0.0)
  - package_info_plus (0.4.5):
    - Flutter
  - path_provider (0.0.1):
    - Flutter
  - "permission_handler (5.1.0+2)":
    - Flutter
  - photo_manager (1.0.0):
    - Flutter
    - FlutterMacOS
  - PromisesObjC (2.0.0)
  - Reachability (3.2)
  - receive_sharing_intent (0.0.1):
    - Flutter
  - SDWebImage/Core (5.7.3)
  - SDWebImageWebPCoder (0.6.1):
    - libwebp (~> 1.0)
    - SDWebImage/Core (~> 5.7)
  - sensors (0.0.1):
    - Flutter
  - Sentry (7.1.3):
    - Sentry/Core (= 7.1.3)
  - Sentry/Core (7.1.3)
  - sentry_flutter (0.0.1):
    - Flutter
    - FlutterMacOS
    - Sentry (~> 7.1.3)
  - share (0.0.1):
    - Flutter
  - share_plus (0.0.1):
    - Flutter
  - shared_preferences (0.0.1):
    - Flutter
  - sqflite (0.0.2):
    - Flutter
    - FMDB (>= 2.7.5)
  - Toast (4.0.0)
  - uni_links (0.0.1):
    - Flutter
  - url_launcher (0.0.1):
    - Flutter
  - video_player (0.0.1):
    - Flutter
  - video_thumbnail (0.0.1):
    - Flutter
    - libwebp
  - wakelock (0.0.1):
    - Flutter

DEPENDENCIES:
  - background_fetch (from `.symlinks/plugins/background_fetch/ios`)
  - better_player (from `.symlinks/plugins/better_player/ios`)
  - connectivity (from `.symlinks/plugins/connectivity/ios`)
  - device_info (from `.symlinks/plugins/device_info/ios`)
  - firebase_core (from `.symlinks/plugins/firebase_core/ios`)
  - firebase_messaging (from `.symlinks/plugins/firebase_messaging/ios`)
  - fk_user_agent (from `.symlinks/plugins/fk_user_agent/ios`)
  - Flutter (from `Flutter`)
  - flutter_email_sender (from `.symlinks/plugins/flutter_email_sender/ios`)
  - flutter_image_compress (from `.symlinks/plugins/flutter_image_compress/ios`)
  - flutter_inappwebview (from `.symlinks/plugins/flutter_inappwebview/ios`)
  - flutter_keyboard_visibility (from `.symlinks/plugins/flutter_keyboard_visibility/ios`)
  - flutter_local_notifications (from `.symlinks/plugins/flutter_local_notifications/ios`)
  - flutter_secure_storage (from `.symlinks/plugins/flutter_secure_storage/ios`)
  - flutter_sodium (from `.symlinks/plugins/flutter_sodium/ios`)
  - fluttercontactpicker (from `.symlinks/plugins/fluttercontactpicker/ios`)
  - fluttertoast (from `.symlinks/plugins/fluttertoast/ios`)
  - image_editor (from `.symlinks/plugins/image_editor/ios`)
  - in_app_purchase (from `.symlinks/plugins/in_app_purchase/ios`)
  - local_auth (from `.symlinks/plugins/local_auth/ios`)
  - motionphoto (from `.symlinks/plugins/motionphoto/ios`)
  - move_to_background (from `.symlinks/plugins/move_to_background/ios`)
  - open_file (from `.symlinks/plugins/open_file/ios`)
  - package_info_plus (from `.symlinks/plugins/package_info_plus/ios`)
  - path_provider (from `.symlinks/plugins/path_provider/ios`)
  - permission_handler (from `.symlinks/plugins/permission_handler/ios`)
  - photo_manager (from `.symlinks/plugins/photo_manager/ios`)
  - receive_sharing_intent (from `.symlinks/plugins/receive_sharing_intent/ios`)
  - sensors (from `.symlinks/plugins/sensors/ios`)
  - sentry_flutter (from `.symlinks/plugins/sentry_flutter/ios`)
  - share (from `.symlinks/plugins/share/ios`)
  - share_plus (from `.symlinks/plugins/share_plus/ios`)
  - shared_preferences (from `.symlinks/plugins/shared_preferences/ios`)
  - sqflite (from `.symlinks/plugins/sqflite/ios`)
  - uni_links (from `.symlinks/plugins/uni_links/ios`)
  - url_launcher (from `.symlinks/plugins/url_launcher/ios`)
  - video_player (from `.symlinks/plugins/video_player/ios`)
  - video_thumbnail (from `.symlinks/plugins/video_thumbnail/ios`)
  - wakelock (from `.symlinks/plugins/wakelock/ios`)

SPEC REPOS:
  trunk:
<<<<<<< HEAD
    - Firebase
    - FirebaseCore
    - FirebaseCoreDiagnostics
    - FirebaseInstallations
    - FirebaseMessaging
    - FMDB
    - GoogleDataTransport
    - GoogleUtilities
=======
    - CocoaAsyncSocket
    - FMDB
    - KTVCocoaHTTPServer
    - KTVHTTPCache
>>>>>>> dd8fe294
    - libwebp
    - Mantle
    - nanopb
    - OrderedSet
    - PromisesObjC
    - Reachability
    - SDWebImage
    - SDWebImageWebPCoder
    - Sentry
    - Toast

EXTERNAL SOURCES:
  background_fetch:
    :path: ".symlinks/plugins/background_fetch/ios"
  better_player:
    :path: ".symlinks/plugins/better_player/ios"
  connectivity:
    :path: ".symlinks/plugins/connectivity/ios"
  device_info:
    :path: ".symlinks/plugins/device_info/ios"
  firebase_core:
    :path: ".symlinks/plugins/firebase_core/ios"
  firebase_messaging:
    :path: ".symlinks/plugins/firebase_messaging/ios"
  fk_user_agent:
    :path: ".symlinks/plugins/fk_user_agent/ios"
  Flutter:
    :path: Flutter
  flutter_email_sender:
    :path: ".symlinks/plugins/flutter_email_sender/ios"
  flutter_image_compress:
    :path: ".symlinks/plugins/flutter_image_compress/ios"
  flutter_inappwebview:
    :path: ".symlinks/plugins/flutter_inappwebview/ios"
  flutter_keyboard_visibility:
    :path: ".symlinks/plugins/flutter_keyboard_visibility/ios"
  flutter_local_notifications:
    :path: ".symlinks/plugins/flutter_local_notifications/ios"
  flutter_secure_storage:
    :path: ".symlinks/plugins/flutter_secure_storage/ios"
  flutter_sodium:
    :path: ".symlinks/plugins/flutter_sodium/ios"
  fluttercontactpicker:
    :path: ".symlinks/plugins/fluttercontactpicker/ios"
  fluttertoast:
    :path: ".symlinks/plugins/fluttertoast/ios"
  image_editor:
    :path: ".symlinks/plugins/image_editor/ios"
  in_app_purchase:
    :path: ".symlinks/plugins/in_app_purchase/ios"
  local_auth:
    :path: ".symlinks/plugins/local_auth/ios"
  motionphoto:
    :path: ".symlinks/plugins/motionphoto/ios"
  move_to_background:
    :path: ".symlinks/plugins/move_to_background/ios"
  open_file:
    :path: ".symlinks/plugins/open_file/ios"
  package_info_plus:
    :path: ".symlinks/plugins/package_info_plus/ios"
  path_provider:
    :path: ".symlinks/plugins/path_provider/ios"
  permission_handler:
    :path: ".symlinks/plugins/permission_handler/ios"
  photo_manager:
    :path: ".symlinks/plugins/photo_manager/ios"
  receive_sharing_intent:
    :path: ".symlinks/plugins/receive_sharing_intent/ios"
  sensors:
    :path: ".symlinks/plugins/sensors/ios"
  sentry_flutter:
    :path: ".symlinks/plugins/sentry_flutter/ios"
  share:
    :path: ".symlinks/plugins/share/ios"
  share_plus:
    :path: ".symlinks/plugins/share_plus/ios"
  shared_preferences:
    :path: ".symlinks/plugins/shared_preferences/ios"
  sqflite:
    :path: ".symlinks/plugins/sqflite/ios"
  uni_links:
    :path: ".symlinks/plugins/uni_links/ios"
  url_launcher:
    :path: ".symlinks/plugins/url_launcher/ios"
  video_player:
    :path: ".symlinks/plugins/video_player/ios"
  video_thumbnail:
    :path: ".symlinks/plugins/video_thumbnail/ios"
  wakelock:
    :path: ".symlinks/plugins/wakelock/ios"

SPEC CHECKSUMS:
  background_fetch: 2edffc19a5a465c47f073efa35db57f7910738fa
  better_player: a4383402f457e53720525888c0fc5d337ef6ba11
  CocoaAsyncSocket: 065fd1e645c7abab64f7a6a2007a48038fdc6a99
  connectivity: c4130b2985d4ef6fd26f9702e886bd5260681467
  device_info: d7d233b645a32c40dfdc212de5cf646ca482f175
  Firebase: bc9325d5ee2041524bac78a5213d0e530c651309
  firebase_core: f5ac1f2726a2bd0468cea0161eddeea3d83d7e3e
  firebase_messaging: cfee8830477d2f1875e027a65cce7f6239ebf583
  FirebaseCore: f4804c1d3f4bbbefc88904d15653038f2c99ddf7
  FirebaseCoreDiagnostics: fe77f42da6329d6d83d21fd9d621a6b704413bfc
  FirebaseInstallations: 2563cb18a723ef9c6ef18318a49519b75dce613c
  FirebaseMessaging: 93227dd71d7888e200baef65043f81acb2b6596e
  fk_user_agent: 1f47ec39291e8372b1d692b50084b0d54103c545
  Flutter: 50d75fe2f02b26cc09d224853bb45737f8b3214a
  flutter_email_sender: 02d7443217d8c41483223627972bfdc09f74276b
  flutter_image_compress: 082f8daaf6c1b0c9fe798251c750ef0ecd98d7ae
  flutter_inappwebview: bfd58618f49dc62f2676de690fc6dcda1d6c3721
  flutter_keyboard_visibility: 0339d06371254c3eb25eeb90ba8d17dca8f9c069
  flutter_local_notifications: 0c0b1ae97e741e1521e4c1629a459d04b9aec743
  flutter_secure_storage: 7953c38a04c3fdbb00571bcd87d8e3b5ceb9daec
  flutter_sodium: c84426b4de738514b5b66cfdeb8a06634e72fe0b
  fluttercontactpicker: 36cf7811f583f3c5aec3c53efcbf366b9cdfdf51
  fluttertoast: 6122fa75143e992b1d3470f61000f591a798cc58
  FMDB: 2ce00b547f966261cd18927a3ddb07cb6f3db82a
  GoogleDataTransport: 85fd18ff3019bb85d3f2c551d04c481dedf71fc9
  GoogleUtilities: 8de2a97a17e15b6b98e38e8770e2d129a57c0040
  image_editor: c1d038630eedea60d2dee9c14f36aa66c7f9cfab
  in_app_purchase: 3e2155afa9d03d4fa32d9e62d567885080ce97d6
  KTVCocoaHTTPServer: df8d7b861e603ff8037e9b2138aca2563a6b768d
  KTVHTTPCache: 588c3eb16f6bd1e6fde1e230dabfb7bd4e490a4d
  libwebp: 946cb3063cea9236285f7e9a8505d806d30e07f3
  local_auth: 25938960984c3a7f6e3253e3f8d962fdd16852bd
  Mantle: 35238ae6f2e2b2d474fa7b67fee82a59fea71915
  motionphoto: d4a432b8c8f22fb3ad966258597c0103c9c5ff16
  move_to_background: 39a5b79b26d577b0372cbe8a8c55e7aa9fcd3a2d
  nanopb: a0ba3315591a9ae0a16a309ee504766e90db0c96
  open_file: 02eb5cb6b21264bd3a696876f5afbfb7ca4f4b7d
  OrderedSet: aaeb196f7fef5a9edf55d89760da9176ad40b93c
  package_info_plus: 6c92f08e1f853dc01228d6f553146438dafcd14e
  path_provider: abfe2b5c733d04e238b0d8691db0cfd63a27a93c
  permission_handler: ccb20a9fad0ee9b1314a52b70b76b473c5f8dab0
  photo_manager: 84fa94fbeb82e607333ea9a13c43b58e0903a463
  PromisesObjC: 68159ce6952d93e17b2dfe273b8c40907db5ba58
  Reachability: 33e18b67625424e47b6cde6d202dce689ad7af96
  receive_sharing_intent: c0d87310754e74c0f9542947e7cbdf3a0335a3b1
  SDWebImage: 97351f6582ceca541ea294ba66a1fcb342a331c2
  SDWebImageWebPCoder: d0dac55073088d24b2ac1b191a71a8f8d0adac21
  sensors: 84eb7a30e47a649e4172b71d6e81be614c280336
  Sentry: 6d963d64804dd06d96e778be729613f481394312
  sentry_flutter: f20d4f199442900fbdab2b8496f1d2091d8b94d9
  share: 0b2c3e82132f5888bccca3351c504d0003b3b410
  share_plus: 056a1e8ac890df3e33cb503afffaf1e9b4fbae68
  shared_preferences: af6bfa751691cdc24be3045c43ec037377ada40d
  sqflite: 6d358c025f5b867b29ed92fc697fd34924e11904
  Toast: 91b396c56ee72a5790816f40d3a94dd357abc196
  uni_links: d97da20c7701486ba192624d99bffaaffcfc298a
  url_launcher: 6fef411d543ceb26efce54b05a0a40bfd74cbbef
  video_player: ecd305f42e9044793efd34846e1ce64c31ea6fcb
  video_thumbnail: c4e2a3c539e247d4de13cd545344fd2d26ffafd1
  wakelock: d0fc7c864128eac40eba1617cb5264d9c940b46f

PODFILE CHECKSUM: 58fb802948678e2071d210cfc8aab09d85c8341b

COCOAPODS: 1.11.2<|MERGE_RESOLUTION|>--- conflicted
+++ resolved
@@ -223,7 +223,6 @@
 
 SPEC REPOS:
   trunk:
-<<<<<<< HEAD
     - Firebase
     - FirebaseCore
     - FirebaseCoreDiagnostics
@@ -232,12 +231,10 @@
     - FMDB
     - GoogleDataTransport
     - GoogleUtilities
-=======
     - CocoaAsyncSocket
     - FMDB
     - KTVCocoaHTTPServer
     - KTVHTTPCache
->>>>>>> dd8fe294
     - libwebp
     - Mantle
     - nanopb
