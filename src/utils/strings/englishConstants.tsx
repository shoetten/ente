import { Subscription } from 'services/billingService';
import { template } from './vernacularStrings';

/**
 * Global English constants.
 */
const englishConstants = {
    COMPANY_NAME: 'ente',
    LOGIN: 'login',
    SIGN_UP: 'sign up',
    NAME: 'name',
    ENTER_NAME: 'your name',
    EMAIL: 'email',
    ENTER_EMAIL: 'email',
    DATA_DISCLAIMER: `we'll never share your data with anyone else.`,
    SUBMIT: 'submit',
    EMAIL_ERROR: 'enter a valid email',
    REQUIRED: 'required',
    VERIFY_EMAIL: 'verify email',
    EMAIL_SENT: ({ email }) => (
        <p>
            we have sent a mail to <b>{email}</b>
        </p>
    ),
    CHECK_INBOX: 'please check your inbox (and spam) to complete verification',
    ENTER_OTT: 'verification code',
    RESEND_MAIL: 'resend?',
    VERIFY: 'verify',
    UNKNOWN_ERROR: 'something went wrong, please try again',
    INVALID_CODE: 'invalid verification code',
    SENDING: 'sending...',
    SENT: 'sent!',
    ENTER_PASSPHRASE: 'enter your password',
    RETURN_PASSPHRASE_HINT: 'password',
    SET_PASSPHRASE: 'set password',
    VERIFY_PASSPHRASE: 'sign in',
    INCORRECT_PASSPHRASE: 'incorrect password',
    ENTER_ENC_PASSPHRASE:
        'please enter a password that we can use to encrypt your data',
    PASSPHRASE_DISCLAIMER: () => (
        <p>
            we don't store your password, so if you forget,
            <strong> we will not be able to help you</strong> recover your data.
        </p>
    ),
    PASSPHRASE_HINT: 'password',
    PASSPHRASE_CONFIRM: 'password again',
    PASSPHRASE_MATCH_ERROR: `passwords don't match`,
    CONSOLE_WARNING_STOP: 'STOP!',
    CONSOLE_WARNING_DESC: `This is a browser feature intended for developers. Please don't copy-paste unverified code here.`,
    SELECT_COLLECTION: `select an album to upload to`,
    CREATE_COLLECTION: `create album`,
    CLOSE: 'close',
    NOTHING_HERE: `nothing to see here, yet 👀`,
    UPLOAD: {
        0: 'preparing to upload',
        1: 'reading google metadata files',
        2: (fileCounter) =>
            `${fileCounter.finished} / ${fileCounter.total} files backed up`,
        3: 'backup complete!',
    },
<<<<<<< HEAD
    UPLOADING_FILES: `uploading files`,
    OF: 'of',
    SUBSCRIPTION_EXPIRED: 'your subscription has expired, please renew it',
=======
    UPLOADING_FILES: `file upload`,
    FAILED_UPLOAD_FILE_LIST: 'upload failed for following files',
    FILE_UPLOAD_PROGRESS: (name, progress) => (
        <div id={name}>
            <strong>{name}</strong>
            {` - `}
            {progress !== -1 ? progress + '%' : 'failed'}
        </div>
    ),
    SUBSCRIPTION_EXPIRED:
        'your subscription has expired, please renew it form the mobile app',
>>>>>>> 4f5f0fe3
    STORAGE_QUOTA_EXCEEDED:
        'you have exceeded your storage quota, please upgrade your plan from the mobile app',
    INITIAL_LOAD_DELAY_WARNING: 'the first load may take some time',
    USER_DOES_NOT_EXIST: 'sorry, could not find a user with that email',
    UPLOAD_BUTTON_TEXT: 'upload',
    NO_ACCOUNT: "don't have an account?",
    ALBUM_NAME: 'album name',
    CREATE: 'create',
    DOWNLOAD: 'download',
    TOGGLE_FULLSCREEN: 'toggle fullscreen',
    ZOOM_IN_OUT: 'zoom in/out',
    PREVIOUS: 'previous (arrow left)',
    NEXT: 'next (arrow right)',
    NO_INTERNET_CONNECTION:
        'please check your internet connection and try again',
    TITLE: 'ente.io | encrypted photo storage',
    UPLOAD_FIRST_PHOTO: 'backup your first photo',
    INSTALL_MOBILE_APP: () => (
        <div>
            install our{' '}
            <a
                href="https://play.google.com/store/apps/details?id=io.ente.photos"
                target="_blank"
            >
                android
            </a>{' '}
            or{' '}
            <a
                href="https://apps.apple.com/in/app/ente-photos/id1542026904"
                target="_blank"
            >
                ios app{' '}
            </a>
            to automatically backup all your photos
        </div>
    ),
    LOGOUT: 'logout',
<<<<<<< HEAD
    LOGOUT_WARNING: 'sure you want to logout?',
    CANCEL_SUBSCRIPTION_WARNING: 'sure you want to cancel your subscription?',
    CANCEL_SUBSCRIPTION: 'cancel subscription',
    CANCEL: 'cancel',
    SUBSCRIBE: 'subscribe',
    MANAGE: 'manage',
    SUBSCRIPTION_CHANGE_DISABLED:
        'sorry, this operation is currently not supported on the web, please check your mobile app',
=======
    LOGOUT_MESSAGE: 'sure you want to logout?',
    CANCEL: 'cancel',
    DOWNLOAD_APP_MESSAGE:
        'sorry, this operation is currently not supported on the web, please install the desktop app',
    DOWNLOAD_APP: 'download',
    APP_DOWNLOAD_URL: 'https://github.com/ente-io/bhari-frame/releases/',
    EXPORT: 'export data',
>>>>>>> 4f5f0fe3
    SUBSCRIPTION_PLAN: 'subscription plan',
    USAGE_DETAILS: 'usage',
    FREE_SUBSCRIPTION_INFO: (expiryTime) => (
        <>
            <p>
                you are on the <strong>free</strong> plan that expires on{' '}
                {new Date(expiryTime / 1000).toLocaleDateString('en-US', {
                    year: 'numeric',
                    month: 'long',
                    day: 'numeric',
                })}
            </p>
        </>
    ),
    RENEWAL_ACTIVE_SUBSCRIPTION_INFO: (expiryTime) => (
        <>
            <p>
                your subscription will renew on{' '}
                {new Date(expiryTime / 1000).toLocaleDateString('en-US', {
                    year: 'numeric',
                    month: 'long',
                    day: 'numeric',
                })}
<<<<<<< HEAD
            </p>
        </>
    ),

    RENEWAL_CANCELLED_SUBSCRIPTION_INFO: (expiryTime) => (
        <>
            <p>
                your subscription will be cancelled on{' '}
                {new Date(expiryTime / 1000).toLocaleDateString('en-US', {
                    year: 'numeric',
                    month: 'long',
                    day: 'numeric',
                })}
=======
>>>>>>> 4f5f0fe3
            </p>
        </>
    ),
    USAGE_INFO: (usage, quota) => (
        <p>
            you have used {usage} GB out of your {quota} GB quota
        </p>
    ),
    UPLOAD_DROPZONE_MESSAGE: 'drop to backup your files',
    CHANGE: 'change',
<<<<<<< HEAD
    CHANGE_EMAIL: 'change email ?',
    CHOOSE_PLAN: 'choose your subscription plan',
    MANAGE_PLAN: 'update your subscription plan',
    MONTH: 'month',
    SUBSCRIPTION_CANCEL_FAILED: 'failed to cancel subscription',
    SUBSCRIPTION_CANCEL_SUCCESS: 'subscription successfully canceled',
    SUBSCRIPTION_PURCHASE_FAILED:
        'subscription purchase failed , please try again later',
    SUBSCRIPTION_UPDATE_SUCCESS:
        'your subscription plan is successfully updated',
=======
    CHANGE_EMAIL: 'change email?',
    DELETE_MESSAGE: 'sure you want to delete selected files?',
    DELETE: 'delete',
    UPLOAD_STRATEGY_CHOICE:
        'you are uploading multiple folders, would you like us to create',
    UPLOAD_STRATEGY_SINGLE_COLLECTION: 'a single album for everything',
    OR: 'or',
    UPLOAD_STRATEGY_COLLECTION_PER_FOLDER: 'separate albums for every folder',
    SESSION_EXPIRED_MESSAGE:
        'your session has expired, please login again to continue',
    SESSION_EXPIRED: 'login',
    SYNC_FAILED:
        'failed to sync with remote server, please refresh page to try again',
    PASSWORD_GENERATION_FAILED: `your browser was unable to generate a strong enough password  that meets ente's encryption standards, please try using the mobile app or another browser`,
    CHANGE_PASSWORD: 'change password',
    GO_BACK: 'go back',
    DOWNLOAD_RECOVERY_KEY: 'recovery key',
    SAVE_LATER: 'save later',
    SAVE: 'save',
    RECOVERY_KEY_DESCRIPTION: 'if you forget your password, the only way you can recover your data is with this key',
    KEY_NOT_STORED_DISCLAIMER: 'we don\'t store this key, so please save this in a safe place',
    RECOVERY_KEY_FILENAME: 'ente-recovery-key.txt',
    FORGOT_PASSWORD: 'forgot password?',
    RECOVER_ACCOUNT: 'recover account',
    RETURN_RECOVERY_KEY_HINT: 'recovery key',
    RECOVER: 'recover',
    NO_RECOVERY_KEY: 'no recovery key?',
    INCORRECT_RECOVERY_KEY: 'incorrect recovery key',
    SORRY: 'sorry',
    NO_RECOVERY_KEY_MESSAGE:
        'due to the nature of our end-to-end encryption protocol, your data cannot be decrypted without your password or recovery key',
    OK: 'ok',
>>>>>>> 4f5f0fe3
};

export default englishConstants;<|MERGE_RESOLUTION|>--- conflicted
+++ resolved
@@ -59,11 +59,6 @@
             `${fileCounter.finished} / ${fileCounter.total} files backed up`,
         3: 'backup complete!',
     },
-<<<<<<< HEAD
-    UPLOADING_FILES: `uploading files`,
-    OF: 'of',
-    SUBSCRIPTION_EXPIRED: 'your subscription has expired, please renew it',
-=======
     UPLOADING_FILES: `file upload`,
     FAILED_UPLOAD_FILE_LIST: 'upload failed for following files',
     FILE_UPLOAD_PROGRESS: (name, progress) => (
@@ -73,9 +68,8 @@
             {progress !== -1 ? progress + '%' : 'failed'}
         </div>
     ),
-    SUBSCRIPTION_EXPIRED:
-        'your subscription has expired, please renew it form the mobile app',
->>>>>>> 4f5f0fe3
+    SUBSCRIPTION_EXPIRED: 'your subscription has expired, please renew it',
+
     STORAGE_QUOTA_EXCEEDED:
         'you have exceeded your storage quota, please upgrade your plan from the mobile app',
     INITIAL_LOAD_DELAY_WARNING: 'the first load may take some time',
@@ -113,24 +107,19 @@
         </div>
     ),
     LOGOUT: 'logout',
-<<<<<<< HEAD
-    LOGOUT_WARNING: 'sure you want to logout?',
-    CANCEL_SUBSCRIPTION_WARNING: 'sure you want to cancel your subscription?',
+    CANCEL_SUBSCRIPTION_MESSAGE: 'sure you want to cancel your subscription?',
     CANCEL_SUBSCRIPTION: 'cancel subscription',
     CANCEL: 'cancel',
     SUBSCRIBE: 'subscribe',
     MANAGE: 'manage',
     SUBSCRIPTION_CHANGE_DISABLED:
         'sorry, this operation is currently not supported on the web, please check your mobile app',
-=======
     LOGOUT_MESSAGE: 'sure you want to logout?',
-    CANCEL: 'cancel',
     DOWNLOAD_APP_MESSAGE:
         'sorry, this operation is currently not supported on the web, please install the desktop app',
     DOWNLOAD_APP: 'download',
     APP_DOWNLOAD_URL: 'https://github.com/ente-io/bhari-frame/releases/',
     EXPORT: 'export data',
->>>>>>> 4f5f0fe3
     SUBSCRIPTION_PLAN: 'subscription plan',
     USAGE_DETAILS: 'usage',
     FREE_SUBSCRIPTION_INFO: (expiryTime) => (
@@ -154,7 +143,6 @@
                     month: 'long',
                     day: 'numeric',
                 })}
-<<<<<<< HEAD
             </p>
         </>
     ),
@@ -168,8 +156,6 @@
                     month: 'long',
                     day: 'numeric',
                 })}
-=======
->>>>>>> 4f5f0fe3
             </p>
         </>
     ),
@@ -180,7 +166,6 @@
     ),
     UPLOAD_DROPZONE_MESSAGE: 'drop to backup your files',
     CHANGE: 'change',
-<<<<<<< HEAD
     CHANGE_EMAIL: 'change email ?',
     CHOOSE_PLAN: 'choose your subscription plan',
     MANAGE_PLAN: 'update your subscription plan',
@@ -191,8 +176,6 @@
         'subscription purchase failed , please try again later',
     SUBSCRIPTION_UPDATE_SUCCESS:
         'your subscription plan is successfully updated',
-=======
-    CHANGE_EMAIL: 'change email?',
     DELETE_MESSAGE: 'sure you want to delete selected files?',
     DELETE: 'delete',
     UPLOAD_STRATEGY_CHOICE:
@@ -211,8 +194,10 @@
     DOWNLOAD_RECOVERY_KEY: 'recovery key',
     SAVE_LATER: 'save later',
     SAVE: 'save',
-    RECOVERY_KEY_DESCRIPTION: 'if you forget your password, the only way you can recover your data is with this key',
-    KEY_NOT_STORED_DISCLAIMER: 'we don\'t store this key, so please save this in a safe place',
+    RECOVERY_KEY_DESCRIPTION:
+        'if you forget your password, the only way you can recover your data is with this key',
+    KEY_NOT_STORED_DISCLAIMER:
+        "we don't store this key, so please save this in a safe place",
     RECOVERY_KEY_FILENAME: 'ente-recovery-key.txt',
     FORGOT_PASSWORD: 'forgot password?',
     RECOVER_ACCOUNT: 'recover account',
@@ -224,7 +209,6 @@
     NO_RECOVERY_KEY_MESSAGE:
         'due to the nature of our end-to-end encryption protocol, your data cannot be decrypted without your password or recovery key',
     OK: 'ok',
->>>>>>> 4f5f0fe3
 };
 
 export default englishConstants;