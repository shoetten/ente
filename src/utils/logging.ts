import log from 'electron-log';
import { LOG_FILENAME, MAX_LOG_SIZE } from '../config';

export function setupLogging(isDev?: boolean) {
    log.transports.file.fileName = LOG_FILENAME;
    log.transports.file.maxSize = MAX_LOG_SIZE;
<<<<<<< HEAD
    if (!isDev) {
        log.transports.console.level = false;
    }
=======
    log.transports.console.level = false;
    log.transports.file.format =
        '[{y}-{m}-{d}T{h}:{i}:{s}{z}] [{level}]{scope} {text}';
>>>>>>> f1b1b880
}

export function makeID(length: number) {
    let result = '';
    const characters =
        'ABCDEFGHIJKLMNOPQRSTUVWXYZabcdefghijklmnopqrstuvwxyz0123456789';
    const charactersLength = characters.length;
    for (let i = 0; i < length; i++) {
        result += characters.charAt(
            Math.floor(Math.random() * charactersLength)
        );
    }
    return result;
}<|MERGE_RESOLUTION|>--- conflicted
+++ resolved
@@ -4,15 +4,11 @@
 export function setupLogging(isDev?: boolean) {
     log.transports.file.fileName = LOG_FILENAME;
     log.transports.file.maxSize = MAX_LOG_SIZE;
-<<<<<<< HEAD
     if (!isDev) {
         log.transports.console.level = false;
     }
-=======
-    log.transports.console.level = false;
     log.transports.file.format =
         '[{y}-{m}-{d}T{h}:{i}:{s}{z}] [{level}]{scope} {text}';
->>>>>>> f1b1b880
 }
 
 export function makeID(length: number) {
