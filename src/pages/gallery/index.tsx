--- conflicted
+++ resolved
@@ -146,17 +146,8 @@
     const syncWithRemote = async () => {
         const token = getToken();
         const encryptionKey = await getActualKey();
-<<<<<<< HEAD
         const collections = await syncCollections(token, encryptionKey);
         const { data, isUpdated } = await syncData(token, collections);
-=======
-        const updatedCollections = await fetchUpdatedCollections(
-            token,
-            encryptionKey
-        );
-        const data = await fetchData(token, updatedCollections);
-        const collections = await getLocalCollections();
->>>>>>> f740514f
         const collectionLatestFile = await getCollectionLatestFile(
             collections,
             data
@@ -426,13 +417,8 @@
                                     itemSize={(index) =>
                                         timeStampList[index].itemType ===
                                         ITEM_TYPE.TIME
-<<<<<<< HEAD
-                                            ? 45
-                                            : 200
-=======
                                             ? DATE_CONTAINER_HEIGHT
                                             : IMAGE_CONTAINER_HEIGHT
->>>>>>> f740514f
                                     }
                                     height={height}
                                     width={width}
