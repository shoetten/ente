--- conflicted
+++ resolved
@@ -45,16 +45,11 @@
 import EnteSpinner from 'components/EnteSpinner';
 import { LoadingOverlay } from 'components/LoadingOverlay';
 import PhotoFrame from 'components/PhotoFrame';
-<<<<<<< HEAD
 import {
     archiveFiles,
     getSelectedFileIds,
     sortFilesIntoCollections,
 } from 'utils/file';
-import { addFilesToCollection } from 'utils/collection';
-=======
-import { getSelectedFileIds, sortFilesIntoCollections } from 'utils/file';
->>>>>>> c4165dca
 import SearchBar, { DateValue } from 'components/SearchBar';
 import { Bbox } from 'services/searchService';
 import SelectedFileOptions from 'components/pages/gallery/SelectedFileOptions';
@@ -529,11 +524,7 @@
                 <Collections
                     collections={collections}
                     searchMode={searchMode}
-<<<<<<< HEAD
                     activeCollection={activeCollection}
-=======
-                    selected={activeCollection}
->>>>>>> c4165dca
                     setActiveCollection={setActiveCollection}
                     syncWithRemote={syncWithRemote}
                     setDialogMessage={setDialogMessage}
@@ -611,11 +602,8 @@
                     selected.collectionID === activeCollection && (
                         <SelectedFileOptions
                             addToCollectionHelper={addToCollectionHelper}
-<<<<<<< HEAD
                             archiveFilesHelper={archiveFilesHelper}
-=======
                             moveToCollectionHelper={moveToCollectionHelper}
->>>>>>> c4165dca
                             showCreateCollectionModal={
                                 showCreateCollectionModal
                             }
