--- conflicted
+++ resolved
@@ -1,10 +1,4 @@
-<<<<<<< HEAD
-import { reloadWindow, sendNotification, showOnTray } from './api/system';
-=======
-import { Readable } from 'stream';
-import * as fs from 'promise-fs';
-import { webFrame, ipcRenderer } from 'electron';
->>>>>>> ff37e842
+import { fixHotReloadNext12 } from './utils/next-serve';
 import {
     showUploadDirsDialog,
     showUploadFilesDialog,
@@ -13,7 +7,6 @@
     setToUploadFiles,
     getElectronFilesFromGoogleZip,
     setToUploadCollection,
-<<<<<<< HEAD
 } from './api/upload';
 import {
     getAllFilesFromDir,
@@ -38,169 +31,13 @@
 } from './api/export';
 import { selectRootDirectory, clearElectronStore } from './api/common';
 import { getElectronFile, doesFolderExists } from './services/fs';
-=======
-} from './utils/upload';
-import { logError } from './utils/logging';
-import { ElectronFile } from './types';
-import { getEncryptionKey, setEncryptionKey } from './utils/safeStorage';
-import { clearElectronStore } from './utils/electronStore';
-import { openDiskCache, deleteDiskCache } from './utils/cache';
-
-// Patch the global WebSocket constructor to use the correct DevServer url
-const fixHotReloadNext12 = () => {
-    webFrame.executeJavaScript(`Object.defineProperty(globalThis, 'WebSocket', {
-    value: new Proxy(WebSocket, {
-      construct: (Target, [url, protocols]) => {
-        if (url.endsWith('/_next/webpack-hmr')) {
-          // Fix the Next.js hmr client url
-          return new Target("ws://localhost:3000/_next/webpack-hmr", protocols)
-        } else {
-          return new Target(url, protocols)
-        }
-      }
-    })
-  });`);
-};
+import { getEncryptionKey, setEncryptionKey } from './api/safeStorage';
+import { openDiskCache, deleteDiskCache } from './api/cache';
+import { sendNotification, showOnTray, reloadWindow } from './api/system';
 
 fixHotReloadNext12();
 
-const responseToReadable = (fileStream: any) => {
-    const reader = fileStream.getReader();
-    const rs = new Readable();
-    rs._read = async () => {
-        const result = await reader.read();
-        if (!result.done) {
-            rs.push(Buffer.from(result.value));
-        } else {
-            rs.push(null);
-            return;
-        }
-    };
-    return rs;
-};
-
-const exists = (path: string) => {
-    return fs.existsSync(path);
-};
-
-const checkExistsAndCreateCollectionDir = async (dirPath: string) => {
-    if (!fs.existsSync(dirPath)) {
-        await fs.mkdir(dirPath);
-    }
-};
-
-const checkExistsAndRename = async (oldDirPath: string, newDirPath: string) => {
-    if (fs.existsSync(oldDirPath)) {
-        await fs.rename(oldDirPath, newDirPath);
-    }
-};
-
-const saveStreamToDisk = (path: string, fileStream: ReadableStream<any>) => {
-    const writeable = fs.createWriteStream(path);
-    const readable = responseToReadable(fileStream);
-    readable.pipe(writeable);
-};
-
-const saveFileToDisk = async (path: string, file: any) => {
-    await fs.writeFile(path, file);
-};
-
-const selectRootDirectory = async () => {
-    try {
-        return await ipcRenderer.invoke('select-dir');
-    } catch (e) {
-        logError(e, 'error while selecting root directory');
-    }
-};
-
-const sendNotification = (content: string) => {
-    ipcRenderer.send('send-notification', content);
-};
-const showOnTray = (content: string) => {
-    ipcRenderer.send('update-tray', content);
-};
-
-const registerResumeExportListener = (resumeExport: () => void) => {
-    ipcRenderer.removeAllListeners('resume-export');
-    ipcRenderer.on('resume-export', () => resumeExport());
-};
-const registerStopExportListener = (abortExport: () => void) => {
-    ipcRenderer.removeAllListeners('stop-export');
-    ipcRenderer.on('stop-export', () => abortExport());
-};
-
-const registerPauseExportListener = (pauseExport: () => void) => {
-    ipcRenderer.removeAllListeners('pause-export');
-    ipcRenderer.on('pause-export', () => pauseExport());
-};
-
-const registerRetryFailedExportListener = (retryFailedExport: () => void) => {
-    ipcRenderer.removeAllListeners('retry-export');
-    ipcRenderer.on('retry-export', () => retryFailedExport());
-};
-
-const reloadWindow = () => {
-    ipcRenderer.send('reload-window');
-};
-
-const getExportRecord = async (filePath: string) => {
-    try {
-        const filepath = `${filePath}`;
-        const recordFile = await fs.readFile(filepath, 'utf-8');
-        return recordFile;
-    } catch (e) {
-        // ignore exportFile missing
-        logError(e, 'error while selecting files');
-    }
-};
-
-const setExportRecord = async (filePath: string, data: string) => {
-    const filepath = `${filePath}`;
-    await fs.writeFile(filepath, data);
-};
-
-const showUploadFilesDialog = async () => {
-    try {
-        const filePaths: string[] = await ipcRenderer.invoke(
-            'show-upload-files-dialog'
-        );
-        const files = await Promise.all(filePaths.map(getElectronFile));
-        return files;
-    } catch (e) {
-        logError(e, 'error while selecting files');
-    }
-};
-
-const showUploadDirsDialog = async () => {
-    try {
-        const filePaths: string[] = await ipcRenderer.invoke(
-            'show-upload-dirs-dialog'
-        );
-        const files = await Promise.all(filePaths.map(getElectronFile));
-        return files;
-    } catch (e) {
-        logError(e, 'error while selecting folders');
-    }
-};
-
-const showUploadZipDialog = async () => {
-    try {
-        const filePaths: string[] = await ipcRenderer.invoke(
-            'show-upload-zip-dialog'
-        );
-        const files: ElectronFile[] = [];
-        for (const filePath of filePaths) {
-            files.push(...(await getElectronFilesFromGoogleZip(filePath)));
-        }
-        return { zipPaths: filePaths, files };
-    } catch (e) {
-        logError(e, 'error while selecting zips');
-    }
-};
->>>>>>> ff37e842
-
 const windowObject: any = window;
-
 windowObject['ElectronAPIs'] = {
     exists,
     checkExistsAndCreateCollectionDir,
@@ -226,7 +63,10 @@
     showUploadZipDialog,
     getElectronFilesFromGoogleZip,
     setToUploadCollection,
-<<<<<<< HEAD
+    getEncryptionKey,
+    setEncryptionKey,
+    openDiskCache,
+    deleteDiskCache,
     getAllFilesFromDir,
     getWatchMappings,
     setWatchMappings,
@@ -234,11 +74,4 @@
     removeWatchMapping,
     registerWatcherFunctions,
     doesFolderExists,
-=======
-    getEncryptionKey,
-    setEncryptionKey,
-    clearElectronStore,
-    openDiskCache,
-    deleteDiskCache,
->>>>>>> ff37e842
 };