import {
    registerUpdateEventListener,
    reloadWindow,
    sendNotification,
    showOnTray,
    updateAndRestart,
    skipAppUpdate,
    muteUpdateNotification,
} from './api/system';
import {
    showUploadDirsDialog,
    showUploadFilesDialog,
    showUploadZipDialog,
    getPendingUploads,
    setToUploadFiles,
    getElectronFilesFromGoogleZip,
    setToUploadCollection,
} from './api/upload';
import {
    registerWatcherFunctions,
    addWatchMapping,
    removeWatchMapping,
    updateWatchMappingSyncedFiles,
    updateWatchMappingIgnoredFiles,
    getWatchMappings,
} from './api/watch';
import { getEncryptionKey, setEncryptionKey } from './api/safeStorage';
import { clearElectronStore } from './api/electronStore';
import { openDiskCache, deleteDiskCache } from './api/cache';
import {
    checkExistsAndCreateCollectionDir,
    checkExistsAndRename,
    saveStreamToDisk,
    saveFileToDisk,
    registerResumeExportListener,
    registerStopExportListener,
    registerPauseExportListener,
    registerRetryFailedExportListener,
    getExportRecord,
    setExportRecord,
    exists,
} from './api/export';
import {
    selectRootDirectory,
    logToDisk,
    openLogDirectory,
    getSentryUserID,
    getAppVersion,
} from './api/common';
import { fixHotReloadNext12 } from './utils/preload';
import { isFolder, getDirFiles } from './api/fs';
import { convertHEIC, generateImageThumbnail } from './api/imageProcessor';
import { setupLogging } from './utils/logging';
import { setupRendererProcessStatsLogger } from './utils/processStats';
import { runFFmpegCmd } from './api/ffmpeg';

fixHotReloadNext12();
setupLogging();
setupRendererProcessStatsLogger();

const windowObject: any = window;

windowObject['ElectronAPIs'] = {
    exists,
    checkExistsAndCreateCollectionDir,
    checkExistsAndRename,
    saveStreamToDisk,
    saveFileToDisk,
    selectRootDirectory,
    clearElectronStore,
    sendNotification,
    showOnTray,
    reloadWindow,
    registerResumeExportListener,
    registerStopExportListener,
    registerPauseExportListener,
    registerRetryFailedExportListener,
    getExportRecord,
    setExportRecord,
    showUploadFilesDialog,
    showUploadDirsDialog,
    getPendingUploads,
    setToUploadFiles,
    showUploadZipDialog,
    getElectronFilesFromGoogleZip,
    setToUploadCollection,
    getEncryptionKey,
    setEncryptionKey,
    openDiskCache,
    deleteDiskCache,
    getDirFiles,
    getWatchMappings,
    addWatchMapping,
    removeWatchMapping,
    registerWatcherFunctions,
    isFolder,
    updateWatchMappingSyncedFiles,
    updateWatchMappingIgnoredFiles,
    logToDisk,
    convertHEIC,
    openLogDirectory,
    registerUpdateEventListener,
    updateAndRestart,
    skipAppUpdate,
    getSentryUserID,
    getAppVersion,
    runFFmpegCmd,
<<<<<<< HEAD
    muteUpdateNotification,
=======
    generateImageThumbnail,
>>>>>>> 9893c08c
};<|MERGE_RESOLUTION|>--- conflicted
+++ resolved
@@ -105,9 +105,6 @@
     getSentryUserID,
     getAppVersion,
     runFFmpegCmd,
-<<<<<<< HEAD
     muteUpdateNotification,
-=======
     generateImageThumbnail,
->>>>>>> 9893c08c
 };