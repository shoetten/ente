import React, { useContext, useEffect, useRef, useState } from 'react';

import { syncCollections, createAlbum } from 'services/collectionService';
import constants from 'utils/strings/constants';
import UploadProgress from './UploadProgress';

import UploadStrategyChoiceModal from './UploadStrategyChoiceModal';
import { SetCollectionNamerAttributes } from '../Collections/CollectionNamer';
import { SetCollectionSelectorAttributes } from 'types/gallery';
import { GalleryContext } from 'pages/gallery';
import { AppContext } from 'pages/_app';
import { logError } from 'utils/sentry';
import UploadManager from 'services/upload/uploadManager';
import uploadManager from 'services/upload/uploadManager';
import ImportService from 'services/importService';
import isElectron from 'is-electron';
import { CustomError } from 'utils/error';
import { Collection } from 'types/collection';
import { SetLoading, SetFiles } from 'types/gallery';
<<<<<<< HEAD
import { AnalysisResult, ElectronFile, FileWithCollection } from 'types/upload';
=======
import {
    ImportSuggestion,
    ElectronFile,
    FileWithCollection,
} from 'types/upload';
>>>>>>> e444177d
import { isCanvasBlocked } from 'utils/upload/isCanvasBlocked';
import { downloadApp, waitAndRun } from 'utils/common';
import watchFolderService from 'services/watchFolder/watchFolderService';
import DiscFullIcon from '@mui/icons-material/DiscFull';
import { NotificationAttributes } from 'types/Notification';
import {
    UploadFileNames,
    UploadCounter,
    SegregatedFinishedUploads,
    InProgressUpload,
} from 'types/upload/ui';
import {
    DEFAULT_IMPORT_SUGGESTION,
    UPLOAD_STAGES,
    UPLOAD_STRATEGY,
    PICKED_UPLOAD_TYPE,
} from 'constants/upload';
import importService from 'services/importService';
import { getDownloadAppMessage } from 'utils/ui';
import UploadTypeSelector from './UploadTypeSelector';
import {
    getImportSuggestion,
    groupFilesBasedOnParentFolder,
} from 'utils/upload';
import { getUserOwnedCollections } from 'utils/collection';

const FIRST_ALBUM_NAME = 'My First Album';

interface Props {
    syncWithRemote: (force?: boolean, silent?: boolean) => Promise<void>;
    closeCollectionSelector: () => void;
    closeUploadTypeSelector: () => void;
    setCollectionSelectorAttributes: SetCollectionSelectorAttributes;
    setCollectionNamerAttributes: SetCollectionNamerAttributes;
    setLoading: SetLoading;
    uploadInProgress: boolean;
    setUploadInProgress: (value: boolean) => void;
    showCollectionSelector: () => void;
    setFiles: SetFiles;
    isFirstUpload: boolean;
    uploadTypeSelectorView: boolean;
    showSessionExpiredMessage: () => void;
    showUploadFilesDialog: () => void;
    showUploadDirsDialog: () => void;
    webFolderSelectorFiles: File[];
    webFileSelectorFiles: File[];
    dragAndDropFiles: File[];
}

export default function Uploader(props: Props) {
    const [uploadProgressView, setUploadProgressView] = useState(false);
    const [uploadStage, setUploadStage] = useState<UPLOAD_STAGES>();
    const [uploadFileNames, setUploadFileNames] = useState<UploadFileNames>();
    const [uploadCounter, setUploadCounter] = useState<UploadCounter>({
        finished: 0,
        total: 0,
    });
    const [inProgressUploads, setInProgressUploads] = useState<
        InProgressUpload[]
    >([]);
    const [finishedUploads, setFinishedUploads] =
        useState<SegregatedFinishedUploads>(new Map());
    const [percentComplete, setPercentComplete] = useState(0);
    const [hasLivePhotos, setHasLivePhotos] = useState(false);

    const [choiceModalView, setChoiceModalView] = useState(false);
    const [importSuggestion, setImportSuggestion] = useState<ImportSuggestion>(
        DEFAULT_IMPORT_SUGGESTION
    );
    const appContext = useContext(AppContext);
    const galleryContext = useContext(GalleryContext);

    const toUploadFiles = useRef<File[] | ElectronFile[]>(null);
    const isPendingDesktopUpload = useRef(false);
    const pendingDesktopUploadCollectionName = useRef<string>('');
    // This is set when the user choses a type to upload from the upload type selector dialog
    const pickedUploadType = useRef<PICKED_UPLOAD_TYPE>(null);
    const zipPaths = useRef<string[]>(null);
    const previousUploadPromise = useRef<Promise<void>>(null);
    const [electronFiles, setElectronFiles] = useState<ElectronFile[]>(null);
    const [webFiles, setWebFiles] = useState([]);

    const closeUploadProgress = () => setUploadProgressView(false);

    const setCollectionName = (collectionName: string) => {
        isPendingDesktopUpload.current = true;
        pendingDesktopUploadCollectionName.current = collectionName;
    };

    useEffect(() => {
        UploadManager.init(
            {
                setPercentComplete,
                setUploadCounter,
                setInProgressUploads,
                setFinishedUploads,
                setUploadStage,
                setUploadFilenames: setUploadFileNames,
                setHasLivePhotos,
            },
            props.setFiles
        );

        if (isElectron() && ImportService.checkAllElectronAPIsExists()) {
            ImportService.getPendingUploads().then(
                ({ files: electronFiles, collectionName, type }) => {
                    resumeDesktopUpload(type, electronFiles, collectionName);
                }
            );
            watchFolderService.init(
                setElectronFiles,
                setCollectionName,
                props.syncWithRemote,
                appContext.setIsFolderSyncRunning
            );
        }
    }, []);

    // this handles the change of selectorFiles changes on web when user selects
    // files for upload through the opened file/folder selector or dragAndDrop them
    //  the webFiles state is update which triggers the upload of those files
    useEffect(() => {
        if (appContext.watchFolderView) {
            // if watch folder dialog is open don't catch the dropped file
            // as they are folder being dropped for watching
            return;
        }
        if (
            pickedUploadType.current === PICKED_UPLOAD_TYPE.FOLDERS &&
            props.webFolderSelectorFiles?.length > 0
        ) {
            setWebFiles(props.webFolderSelectorFiles);
        } else if (
            pickedUploadType.current === PICKED_UPLOAD_TYPE.FILES &&
            props.webFileSelectorFiles?.length > 0
        ) {
            setWebFiles(props.webFileSelectorFiles);
        } else if (props.dragAndDropFiles?.length > 0) {
            setWebFiles(props.dragAndDropFiles);
        }
    }, [
        props.dragAndDropFiles,
        props.webFileSelectorFiles,
        props.webFolderSelectorFiles,
    ]);

    useEffect(() => {
        if (
            electronFiles?.length > 0 ||
            webFiles?.length > 0 ||
            appContext.sharedFiles?.length > 0
        ) {
            if (props.uploadInProgress) {
                if (watchFolderService.isUploadRunning()) {
                    // pause watch folder service on user upload
                    watchFolderService.pauseRunningSync();
                } else {
                    // no-op
                    // a user upload is already in progress
                    return;
                }
            }
            if (isCanvasBlocked()) {
                appContext.setDialogMessage({
                    title: constants.CANVAS_BLOCKED_TITLE,

                    content: constants.CANVAS_BLOCKED_MESSAGE(),
                    close: { text: constants.CLOSE },
                    proceed: {
                        text: constants.DOWNLOAD,
                        action: downloadApp,
                        variant: 'accent',
                    },
                });
                return;
            }
            props.setLoading(true);
            if (webFiles?.length > 0) {
                // File selection by drag and drop or selection of file.
                toUploadFiles.current = webFiles;
                setWebFiles([]);
            } else if (appContext.sharedFiles?.length > 0) {
                toUploadFiles.current = appContext.sharedFiles;
                appContext.resetSharedFiles();
            } else if (electronFiles?.length > 0) {
                // File selection from desktop app
                toUploadFiles.current = electronFiles;
                setElectronFiles([]);
            }
            const importSuggestion = getImportSuggestion(
                pickedUploadType.current,
                toUploadFiles.current
            );
            setImportSuggestion(importSuggestion);

            handleCollectionCreationAndUpload(
                importSuggestion,
                props.isFirstUpload
            );
            props.setLoading(false);
        }
    }, [webFiles, appContext.sharedFiles, electronFiles]);

    const resumeDesktopUpload = async (
        type: PICKED_UPLOAD_TYPE,
        electronFiles: ElectronFile[],
        collectionName: string
    ) => {
        if (electronFiles && electronFiles?.length > 0) {
            isPendingDesktopUpload.current = true;
            pendingDesktopUploadCollectionName.current = collectionName;
            pickedUploadType.current = type;
            setElectronFiles(electronFiles);
        }
    };

    const uploadFilesToExistingCollection = async (collection: Collection) => {
        try {
            await preUploadAction();
            const filesWithCollectionToUpload: FileWithCollection[] =
                toUploadFiles.current.map((file, index) => ({
                    file,
                    localID: index,
                    collectionID: collection.id,
                }));
            await waitInQueueAndUploadFiles(filesWithCollectionToUpload, [
                collection,
            ]);
        } catch (e) {
            logError(e, 'Failed to upload files to existing collections');
        }
    };

    const uploadFilesToNewCollections = async (
        strategy: UPLOAD_STRATEGY,
        collectionName?: string
    ) => {
        try {
            await preUploadAction();
            const filesWithCollectionToUpload: FileWithCollection[] = [];
            const collections: Collection[] = [];
            let collectionNameToFilesMap = new Map<
                string,
                (File | ElectronFile)[]
            >();
            if (strategy === UPLOAD_STRATEGY.SINGLE_COLLECTION) {
                collectionNameToFilesMap.set(
                    collectionName,
                    toUploadFiles.current
                );
            } else {
                collectionNameToFilesMap = groupFilesBasedOnParentFolder(
                    toUploadFiles.current
                );
            }
            try {
                const existingCollection = getUserOwnedCollections(
                    await syncCollections()
                );
                let index = 0;
                for (const [
                    collectionName,
                    files,
                ] of collectionNameToFilesMap) {
                    const collection = await createAlbum(
                        collectionName,
                        existingCollection
                    );
                    collections.push(collection);

                    filesWithCollectionToUpload.push(
                        ...files.map((file) => ({
                            localID: index++,
                            collectionID: collection.id,
                            file,
                        }))
                    );
                }
            } catch (e) {
                closeUploadProgress();
                logError(e, 'Failed to create album');
                appContext.setDialogMessage({
                    title: constants.ERROR,

                    close: { variant: 'danger' },
                    content: constants.CREATE_ALBUM_FAILED,
                });
                throw e;
            }
            await waitInQueueAndUploadFiles(
                filesWithCollectionToUpload,
                collections
            );
        } catch (e) {
            logError(e, 'Failed to upload files to new collections');
        }
    };

    const waitInQueueAndUploadFiles = async (
        filesWithCollectionToUploadIn: FileWithCollection[],
        collections: Collection[]
    ) => {
        const currentPromise = previousUploadPromise.current;
        previousUploadPromise.current = waitAndRun(currentPromise, () =>
            uploadFiles(filesWithCollectionToUploadIn, collections)
        );
    };

    const preUploadAction = async () => {
        props.closeCollectionSelector();
        props.closeUploadTypeSelector();
        uploadManager.prepareForNewUpload();
        setUploadProgressView(true);
        props.setUploadInProgress(true);
        await props.syncWithRemote(true, true);
    };

    function postUploadAction() {
        props.setUploadInProgress(false);
        props.syncWithRemote();
    }

    const uploadFiles = async (
        filesWithCollectionToUploadIn: FileWithCollection[],
        collections: Collection[]
    ) => {
        try {
            if (isElectron() && !isPendingDesktopUpload.current) {
                await ImportService.setToUploadCollection(collections);
                if (zipPaths.current) {
                    await ImportService.setToUploadFiles(
                        PICKED_UPLOAD_TYPE.ZIPS,
                        zipPaths.current
                    );
                    zipPaths.current = null;
                }
                await ImportService.setToUploadFiles(
                    PICKED_UPLOAD_TYPE.FILES,
                    filesWithCollectionToUploadIn.map(
                        ({ file }) => (file as ElectronFile).path
                    )
                );
            }
<<<<<<< HEAD
            await uploadManager.queueFilesForUpload(
                filesWithCollectionToUploadIn,
                collections
            );
            if (isElectron()) {
                if (watchFolderService.isUploadRunning()) {
                    await watchFolderService.allFileUploadsDone(
                        filesWithCollectionToUploadIn,
                        collections
                    );
                } else if (watchFolderService.isServicePaused()) {
                    // resume the service after user upload is done
                    watchFolderService.resumePausedSync();
                }
=======
            const shouldCloseUploadProgress =
                await uploadManager.queueFilesForUpload(
                    filesWithCollectionToUploadIn,
                    collections
                );
            if (shouldCloseUploadProgress) {
                closeUploadProgress();
>>>>>>> e444177d
            }
        } catch (err) {
            showUserFacingError(err.message);
            closeUploadProgress();
            throw err;
        } finally {
            postUploadAction();
        }
    };

    const retryFailed = async () => {
        try {
            const filesWithCollections =
                await uploadManager.getFailedFilesWithCollections();
            await preUploadAction();
            await uploadManager.queueFilesForUpload(
                filesWithCollections.files,
                filesWithCollections.collections
            );
        } catch (err) {
            showUserFacingError(err.message);
            closeUploadProgress();
        } finally {
            postUploadAction();
        }
    };

    function showUserFacingError(err: CustomError) {
        let notification: NotificationAttributes;
        switch (err) {
            case CustomError.SESSION_EXPIRED:
                return props.showSessionExpiredMessage();
            case CustomError.SUBSCRIPTION_EXPIRED:
                notification = {
                    variant: 'danger',
                    message: constants.SUBSCRIPTION_EXPIRED,
                    action: {
                        text: constants.UPGRADE_NOW,
                        callback: galleryContext.showPlanSelectorModal,
                    },
                };
                break;
            case CustomError.STORAGE_QUOTA_EXCEEDED:
                notification = {
                    variant: 'danger',
                    message: constants.STORAGE_QUOTA_EXCEEDED,
                    action: {
                        text: constants.RENEW_NOW,
                        callback: galleryContext.showPlanSelectorModal,
                    },
                    icon: <DiscFullIcon fontSize="large" />,
                };
                break;
            default:
                notification = {
                    variant: 'danger',
                    message: constants.UNKNOWN_ERROR,
                };
        }
        galleryContext.setNotificationAttributes(notification);
    }

    const uploadToSingleNewCollection = (collectionName: string) => {
        if (collectionName) {
            uploadFilesToNewCollections(
                UPLOAD_STRATEGY.SINGLE_COLLECTION,
                collectionName
            );
        } else {
            showCollectionCreateModal();
        }
    };
    const showCollectionCreateModal = () => {
        props.setCollectionNamerAttributes({
            title: constants.CREATE_COLLECTION,
            buttonText: constants.CREATE,
            autoFilledName: null,
            callback: uploadToSingleNewCollection,
        });
    };

    const handleCollectionCreationAndUpload = (
        importSuggestion: ImportSuggestion,
        isFirstUpload: boolean
    ) => {
        if (isPendingDesktopUpload.current) {
            isPendingDesktopUpload.current = false;
            if (pendingDesktopUploadCollectionName.current) {
                uploadToSingleNewCollection(
                    pendingDesktopUploadCollectionName.current
                );
                pendingDesktopUploadCollectionName.current = null;
            } else {
                uploadFilesToNewCollections(
                    UPLOAD_STRATEGY.COLLECTION_PER_FOLDER
                );
            }
            return;
        }
        if (
            isElectron() &&
            pickedUploadType.current === PICKED_UPLOAD_TYPE.ZIPS
        ) {
            uploadFilesToNewCollections(UPLOAD_STRATEGY.COLLECTION_PER_FOLDER);
            return;
        }
        if (isFirstUpload && !importSuggestion.rootFolderName) {
            importSuggestion.rootFolderName = FIRST_ALBUM_NAME;
        }
        let showNextModal = () => {};
        if (importSuggestion.hasNestedFolders) {
            showNextModal = () => setChoiceModalView(true);
        } else {
            showNextModal = () =>
                uploadToSingleNewCollection(importSuggestion.rootFolderName);
        }
        props.setCollectionSelectorAttributes({
            callback: uploadFilesToExistingCollection,
            showNextModal,
            title: constants.UPLOAD_TO_COLLECTION,
        });
    };
    const handleDesktopUpload = async (type: PICKED_UPLOAD_TYPE) => {
        let files: ElectronFile[];
        pickedUploadType.current = type;
        if (type === PICKED_UPLOAD_TYPE.FILES) {
            files = await ImportService.showUploadFilesDialog();
        } else if (type === PICKED_UPLOAD_TYPE.FOLDERS) {
            files = await ImportService.showUploadDirsDialog();
        } else {
            const response = await ImportService.showUploadZipDialog();
            files = response.files;
            zipPaths.current = response.zipPaths;
        }
        if (files?.length > 0) {
            setElectronFiles(files);
            props.closeUploadTypeSelector();
        }
    };

    const handleWebUpload = async (type: PICKED_UPLOAD_TYPE) => {
        pickedUploadType.current = type;
        if (type === PICKED_UPLOAD_TYPE.FILES) {
            props.showUploadFilesDialog();
        } else if (type === PICKED_UPLOAD_TYPE.FOLDERS) {
            props.showUploadDirsDialog();
        } else {
            appContext.setDialogMessage(getDownloadAppMessage());
        }
    };

<<<<<<< HEAD
    const cancelUploads = async () => {
=======
    const cancelUploads = () => {
>>>>>>> e444177d
        uploadManager.cancelRunningUpload();
    };

    const handleUpload = (type) => () => {
        if (isElectron() && importService.checkAllElectronAPIsExists()) {
            handleDesktopUpload(type);
        } else {
            handleWebUpload(type);
        }
    };

    const handleFileUpload = handleUpload(PICKED_UPLOAD_TYPE.FILES);
    const handleFolderUpload = handleUpload(PICKED_UPLOAD_TYPE.FOLDERS);
    const handleZipUpload = handleUpload(PICKED_UPLOAD_TYPE.ZIPS);

    return (
        <>
            <UploadStrategyChoiceModal
                open={choiceModalView}
                onClose={() => setChoiceModalView(false)}
                uploadToSingleCollection={() =>
                    uploadToSingleNewCollection(importSuggestion.rootFolderName)
                }
                uploadToMultipleCollection={() =>
                    uploadFilesToNewCollections(
                        UPLOAD_STRATEGY.COLLECTION_PER_FOLDER
                    )
                }
            />
            <UploadTypeSelector
                show={props.uploadTypeSelectorView}
                onHide={props.closeUploadTypeSelector}
                uploadFiles={handleFileUpload}
                uploadFolders={handleFolderUpload}
                uploadGoogleTakeoutZips={handleZipUpload}
            />
            <UploadProgress
                open={uploadProgressView}
                onClose={closeUploadProgress}
                percentComplete={percentComplete}
                uploadFileNames={uploadFileNames}
                uploadCounter={uploadCounter}
                uploadStage={uploadStage}
                inProgressUploads={inProgressUploads}
                hasLivePhotos={hasLivePhotos}
                retryFailed={retryFailed}
                finishedUploads={finishedUploads}
                cancelUploads={cancelUploads}
            />
        </>
    );
}<|MERGE_RESOLUTION|>--- conflicted
+++ resolved
@@ -17,15 +17,11 @@
 import { CustomError } from 'utils/error';
 import { Collection } from 'types/collection';
 import { SetLoading, SetFiles } from 'types/gallery';
-<<<<<<< HEAD
-import { AnalysisResult, ElectronFile, FileWithCollection } from 'types/upload';
-=======
 import {
     ImportSuggestion,
     ElectronFile,
     FileWithCollection,
 } from 'types/upload';
->>>>>>> e444177d
 import { isCanvasBlocked } from 'utils/upload/isCanvasBlocked';
 import { downloadApp, waitAndRun } from 'utils/common';
 import watchFolderService from 'services/watchFolder/watchFolderService';
@@ -369,11 +365,14 @@
                     )
                 );
             }
-<<<<<<< HEAD
-            await uploadManager.queueFilesForUpload(
-                filesWithCollectionToUploadIn,
-                collections
-            );
+            const shouldCloseUploadProgress =
+                await uploadManager.queueFilesForUpload(
+                    filesWithCollectionToUploadIn,
+                    collections
+                );
+            if (shouldCloseUploadProgress) {
+                closeUploadProgress();
+            }
             if (isElectron()) {
                 if (watchFolderService.isUploadRunning()) {
                     await watchFolderService.allFileUploadsDone(
@@ -384,15 +383,6 @@
                     // resume the service after user upload is done
                     watchFolderService.resumePausedSync();
                 }
-=======
-            const shouldCloseUploadProgress =
-                await uploadManager.queueFilesForUpload(
-                    filesWithCollectionToUploadIn,
-                    collections
-                );
-            if (shouldCloseUploadProgress) {
-                closeUploadProgress();
->>>>>>> e444177d
             }
         } catch (err) {
             showUserFacingError(err.message);
@@ -544,11 +534,7 @@
         }
     };
 
-<<<<<<< HEAD
-    const cancelUploads = async () => {
-=======
     const cancelUploads = () => {
->>>>>>> e444177d
         uploadManager.cancelRunningUpload();
     };
 
