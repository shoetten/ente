--- conflicted
+++ resolved
@@ -11,6 +11,7 @@
 import { getData, LS_KEYS } from 'utils/storage/localStorage';
 import { getToken } from 'utils/common/key';
 import { getEndpoint } from 'utils/common/apiUtil';
+import { Button } from 'react-bootstrap';
 
 interface Props {
     setNavbarIconView;
@@ -59,34 +60,6 @@
             itemListElement="div"
         >
             <div style={{ outline: 'none' }}>
-<<<<<<< HEAD
-                <h4>{constants.SUBCRIPTION_PLAN}</h4>
-                {constants.SUBSCRIPTION_INFO(
-                    subscription?.productID,
-                    subscription?.expiryTime
-                )}
-
-                <Button
-                    variant="success"
-                    size="sm"
-                    onClick={() =>
-                        subscriptionService.redirectToCustomerPortal()
-                    }
-                >
-                    {constants.CHANGE}
-                </Button>
-                <ChangeDisabledMessage
-                    show={changeDisabledMessageModalView}
-                    onHide={() => setChangeDisabledMessageModalView(false)}
-                />
-                <br />
-                <br />
-                <br />
-            </div>
-            <div style={{ outline: 'none' }}>
-                <h4>{constants.USAGE_DETAILS}</h4>
-                <div>
-=======
                 <h5 style={{ marginBottom: '12px' }}>
                     {constants.SUBSCRIPTION_PLAN}
                 </h5>
@@ -99,13 +72,21 @@
                               subscription?.expiryTime
                           )}
                 </div>
+                <Button
+                    variant="success"
+                    size="sm"
+                    onClick={() =>
+                        subscriptionService.redirectToCustomerPortal()
+                    }
+                >
+                    {constants.CHANGE}
+                </Button>
             </div>
             <div style={{ outline: 'none', marginTop: '30px' }}>
                 <h5 style={{ marginBottom: '12px' }}>
                     {constants.USAGE_DETAILS}
                 </h5>
                 <div style={{ color: '#959595' }}>
->>>>>>> 6aa29aa5
                     {usage ? (
                         constants.USAGE_INFO(
                             usage,
@@ -121,10 +102,6 @@
                         <Spinner animation="border" />
                     )}
                 </div>
-<<<<<<< HEAD
-                <br />
-=======
->>>>>>> 6aa29aa5
             </div>
             <div
                 style={{
