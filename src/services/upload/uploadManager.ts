import { getLocalFiles } from '../fileService';
import { SetFiles } from 'types/gallery';
import {
    sortFiles,
    preservePhotoswipeProps,
    decryptFile,
    getUserOwnedNonTrashedFiles,
} from 'utils/file';
import { logError } from 'utils/sentry';
import { getMetadataJSONMapKey, parseMetadataJSON } from './metadataService';
import {
    areFileWithCollectionsSame,
    segregateMetadataAndMediaFiles,
} from 'utils/upload';
import uploader from './uploader';
import UIService from './uiService';
import UploadService from './uploadService';
import { CustomError } from 'utils/error';
import { Collection } from 'types/collection';
import { EncryptedEnteFile, EnteFile } from 'types/file';
import {
    FileWithCollection,
    ParsedMetadataJSON,
    ParsedMetadataJSONMap,
    PublicUploadProps,
} from 'types/upload';
<<<<<<< HEAD
import {
    UPLOAD_RESULT,
    MAX_FILE_SIZE_SUPPORTED,
    UPLOAD_STAGES,
} from 'constants/upload';
import { FILE_TYPE } from 'constants/file';
=======
import { UPLOAD_RESULT, UPLOAD_STAGES } from 'constants/upload';
import { ComlinkWorker } from 'utils/comlink';
>>>>>>> 929cbc92
import uiService from './uiService';
import { addLogLine, getFileNameSize } from 'utils/logging';
import isElectron from 'is-electron';
import ImportService from 'services/importService';
import watchFolderService from 'services/watchFolder/watchFolderService';
import { ProgressUpdater } from 'types/upload/ui';
import uploadCancelService from './uploadCancelService';
<<<<<<< HEAD
import { DedicatedCryptoWorker } from 'worker/crypto.worker';
import { ComlinkWorker } from 'utils/comlink/comlinkWorker';
import { getDedicatedCryptoWorker } from 'utils/comlink';
import { Remote } from 'comlink';
=======
import {
    getLocalPublicFiles,
    getPublicCollectionUID,
} from 'services/publicCollectionService';
>>>>>>> 929cbc92

const MAX_CONCURRENT_UPLOADS = 4;
const FILE_UPLOAD_COMPLETED = 100;

class UploadManager {
    private cryptoWorkers = new Array<
        ComlinkWorker<typeof DedicatedCryptoWorker>
    >(MAX_CONCURRENT_UPLOADS);
    private parsedMetadataJSONMap: ParsedMetadataJSONMap;
    private filesToBeUploaded: FileWithCollection[];
    private remainingFiles: FileWithCollection[] = [];
    private failedFiles: FileWithCollection[];
    private existingFiles: EnteFile[];
    private userOwnedNonTrashedExistingFiles: EnteFile[];
    private setFiles: SetFiles;
    private collections: Map<number, Collection>;
    private uploadInProgress: boolean;
    private publicUploadProps: PublicUploadProps;
    private uploaderName: string;

    public async init(
        progressUpdater: ProgressUpdater,
        setFiles: SetFiles,
        publicCollectProps: PublicUploadProps
    ) {
        UIService.init(progressUpdater);
        UploadService.init(publicCollectProps);
        this.setFiles = setFiles;
        this.publicUploadProps = publicCollectProps;
    }

    public isUploadRunning() {
        return this.uploadInProgress;
    }

    private resetState() {
        this.filesToBeUploaded = [];
        this.remainingFiles = [];
        this.failedFiles = [];
        this.parsedMetadataJSONMap = new Map<string, ParsedMetadataJSON>();

        this.uploaderName = null;
    }

    prepareForNewUpload() {
        this.resetState();
        UIService.reset();
        uploadCancelService.reset();
        UIService.setUploadStage(UPLOAD_STAGES.START);
    }

    async updateExistingFilesAndCollections(collections: Collection[]) {
        if (this.publicUploadProps.accessedThroughSharedURL) {
            this.existingFiles = await getLocalPublicFiles(
                getPublicCollectionUID(this.publicUploadProps.token)
            );
            this.userOwnedNonTrashedExistingFiles = this.existingFiles;
        } else {
            this.existingFiles = await getLocalFiles();
            this.userOwnedNonTrashedExistingFiles = getUserOwnedNonTrashedFiles(
                this.existingFiles
            );
        }
        this.collections = new Map(
            collections.map((collection) => [collection.id, collection])
        );
    }

    public async queueFilesForUpload(
        filesWithCollectionToUploadIn: FileWithCollection[],
        collections: Collection[],
        uploaderName?: string
    ) {
        try {
            if (this.uploadInProgress) {
                throw Error("can't run multiple uploads at once");
            }
            this.uploadInProgress = true;
            for (let i = 0; i < MAX_CONCURRENT_UPLOADS; i++) {
                this.cryptoWorkers[i] = getDedicatedCryptoWorker();
            }
            await this.updateExistingFilesAndCollections(collections);
            this.uploaderName = uploaderName;
            addLogLine(
                `received ${filesWithCollectionToUploadIn.length} files to upload`
            );
            uiService.setFilenames(
                new Map<number, string>(
                    filesWithCollectionToUploadIn.map((mediaFile) => [
                        mediaFile.localID,
                        UploadService.getAssetName(mediaFile),
                    ])
                )
            );
            const { metadataJSONFiles, mediaFiles } =
                segregateMetadataAndMediaFiles(filesWithCollectionToUploadIn);
            addLogLine(`has ${metadataJSONFiles.length} metadata json files`);
            addLogLine(`has ${mediaFiles.length} media files`);
            if (metadataJSONFiles.length) {
                UIService.setUploadStage(
                    UPLOAD_STAGES.READING_GOOGLE_METADATA_FILES
                );
                await this.parseMetadataJSONFiles(metadataJSONFiles);

                UploadService.setParsedMetadataJSONMap(
                    this.parsedMetadataJSONMap
                );
            }
            if (mediaFiles.length) {
                addLogLine(`clusterLivePhotoFiles started`);
                const analysedMediaFiles =
                    await UploadService.clusterLivePhotoFiles(mediaFiles);
                addLogLine(`clusterLivePhotoFiles ended`);
                addLogLine(
                    `got live photos: ${
                        mediaFiles.length !== analysedMediaFiles.length
                    }`
                );
                uiService.setFilenames(
                    new Map<number, string>(
                        analysedMediaFiles.map((mediaFile) => [
                            mediaFile.localID,
                            UploadService.getAssetName(mediaFile),
                        ])
                    )
                );

                UIService.setHasLivePhoto(
                    mediaFiles.length !== analysedMediaFiles.length
                );

                await this.uploadMediaFiles(analysedMediaFiles);
            }
        } catch (e) {
            if (e.message === CustomError.UPLOAD_CANCELLED) {
                if (isElectron()) {
                    ImportService.cancelRemainingUploads();
                }
            } else {
                logError(e, 'uploading failed with error');
                throw e;
            }
        } finally {
            UIService.setUploadStage(UPLOAD_STAGES.FINISH);
            UIService.setPercentComplete(FILE_UPLOAD_COMPLETED);
            for (let i = 0; i < MAX_CONCURRENT_UPLOADS; i++) {
                this.cryptoWorkers[i]?.terminate();
            }
            this.uploadInProgress = false;
        }
        try {
            if (!UIService.hasFilesInResultList()) {
                return true;
            } else {
                return false;
            }
        } catch (e) {
            logError(e, ' failed to return shouldCloseProgressBar');
            return false;
        }
    }

    private async parseMetadataJSONFiles(metadataFiles: FileWithCollection[]) {
        try {
            addLogLine(`parseMetadataJSONFiles function executed `);

            UIService.reset(metadataFiles.length);

            for (const { file, collectionID } of metadataFiles) {
                try {
                    if (uploadCancelService.isUploadCancelationRequested()) {
                        throw Error(CustomError.UPLOAD_CANCELLED);
                    }
                    addLogLine(
                        `parsing metadata json file ${getFileNameSize(file)}`
                    );

                    const parsedMetadataJSONWithTitle = await parseMetadataJSON(
                        file
                    );
                    if (parsedMetadataJSONWithTitle) {
                        const { title, parsedMetadataJSON } =
                            parsedMetadataJSONWithTitle;
                        this.parsedMetadataJSONMap.set(
                            getMetadataJSONMapKey(collectionID, title),
                            parsedMetadataJSON && { ...parsedMetadataJSON }
                        );
                        UIService.increaseFileUploaded();
                    }
                    addLogLine(
                        `successfully parsed metadata json file ${getFileNameSize(
                            file
                        )}`
                    );
                } catch (e) {
                    if (e.message === CustomError.UPLOAD_CANCELLED) {
                        throw e;
                    } else {
                        // and don't break for subsequent files just log and move on
                        logError(e, 'parsing failed for a file');
                        addLogLine(
                            `failed to parse metadata json file ${getFileNameSize(
                                file
                            )} error: ${e.message}`
                        );
                    }
                }
            }
        } catch (e) {
            if (e.message !== CustomError.UPLOAD_CANCELLED) {
                logError(e, 'error seeding MetadataMap');
            }
            throw e;
        }
    }

    private async uploadMediaFiles(mediaFiles: FileWithCollection[]) {
        addLogLine(`uploadMediaFiles called`);
        this.filesToBeUploaded = [...this.filesToBeUploaded, ...mediaFiles];

        if (isElectron()) {
            this.remainingFiles = [...this.remainingFiles, ...mediaFiles];
        }

        UIService.reset(mediaFiles.length);

        await UploadService.setFileCount(mediaFiles.length);

        UIService.setUploadStage(UPLOAD_STAGES.UPLOADING);

        const uploadProcesses = [];
        for (
            let i = 0;
            i < MAX_CONCURRENT_UPLOADS && this.filesToBeUploaded.length > 0;
            i++
        ) {
<<<<<<< HEAD
            const cryptoWorker = getDedicatedCryptoWorker();
            if (!cryptoWorker) {
                throw Error(CustomError.FAILED_TO_LOAD_WEB_WORKER);
            }
            this.cryptoWorkers[i] = cryptoWorker;
            uploadProcesses.push(
                this.uploadNextFileInQueue(
                    await new this.cryptoWorkers[i].remote()
                )
            );
=======
            const worker = await new this.cryptoWorkers[i].comlink();
            uploadProcesses.push(this.uploadNextFileInQueue(worker));
>>>>>>> 929cbc92
        }
        await Promise.all(uploadProcesses);
    }

    private async uploadNextFileInQueue(worker: Remote<DedicatedCryptoWorker>) {
        while (this.filesToBeUploaded.length > 0) {
            if (uploadCancelService.isUploadCancelationRequested()) {
                throw Error(CustomError.UPLOAD_CANCELLED);
            }
            let fileWithCollection = this.filesToBeUploaded.pop();
            const { collectionID } = fileWithCollection;
            const collection = this.collections.get(collectionID);
            fileWithCollection = { ...fileWithCollection, collection };
            const { fileUploadResult, uploadedFile } = await uploader(
                worker,
                this.userOwnedNonTrashedExistingFiles,
                fileWithCollection,
                this.uploaderName,
                this.publicUploadProps?.accessedThroughSharedURL
            );

            const finalUploadResult = await this.postUploadTask(
                fileUploadResult,
                uploadedFile,
                fileWithCollection
            );

            UIService.moveFileToResultList(
                fileWithCollection.localID,
                finalUploadResult
            );
            UploadService.reducePendingUploadCount();
        }
    }

    async postUploadTask(
        fileUploadResult: UPLOAD_RESULT,
        uploadedFile: EncryptedEnteFile | EnteFile | null,
        fileWithCollection: FileWithCollection
    ) {
        try {
            let decryptedFile: EnteFile;
            addLogLine(
                `post upload action -> fileUploadResult: ${fileUploadResult} uploadedFile present ${!!uploadedFile}`
            );
            this.updateElectronRemainingFiles(fileWithCollection);
            switch (fileUploadResult) {
                case UPLOAD_RESULT.FAILED:
                case UPLOAD_RESULT.BLOCKED:
                    this.failedFiles.push(fileWithCollection);
                    break;
                case UPLOAD_RESULT.ALREADY_UPLOADED:
                    decryptedFile = uploadedFile as EnteFile;
                    break;
                case UPLOAD_RESULT.ADDED_SYMLINK:
                    decryptedFile = uploadedFile as EnteFile;
                    fileUploadResult = UPLOAD_RESULT.UPLOADED;
                    break;
                case UPLOAD_RESULT.UPLOADED:
                case UPLOAD_RESULT.UPLOADED_WITH_STATIC_THUMBNAIL:
                    decryptedFile = await decryptFile(
                        uploadedFile as EncryptedEnteFile,
                        fileWithCollection.collection.key
                    );
                    break;
                case UPLOAD_RESULT.UNSUPPORTED:
                case UPLOAD_RESULT.TOO_LARGE:
                case UPLOAD_RESULT.CANCELLED:
                case UPLOAD_RESULT.SKIPPED_VIDEOS:
                    // no-op
                    break;
                default:
                    throw Error('Invalid Upload Result' + fileUploadResult);
            }
            if (
                [
                    UPLOAD_RESULT.ADDED_SYMLINK,
                    UPLOAD_RESULT.UPLOADED,
                    UPLOAD_RESULT.UPLOADED_WITH_STATIC_THUMBNAIL,
                ].includes(fileUploadResult)
            ) {
                this.updateExistingFiles(decryptedFile);
            }
            await this.watchFolderCallback(
                fileUploadResult,
                fileWithCollection,
                uploadedFile as EncryptedEnteFile
            );
            return fileUploadResult;
        } catch (e) {
            logError(e, 'failed to do post file upload action');
            return UPLOAD_RESULT.FAILED;
        }
    }

    private async watchFolderCallback(
        fileUploadResult: UPLOAD_RESULT,
        fileWithCollection: FileWithCollection,
        uploadedFile: EncryptedEnteFile
    ) {
        if (isElectron()) {
            await watchFolderService.onFileUpload(
                fileUploadResult,
                fileWithCollection,
                uploadedFile
            );
        }
    }

    public cancelRunningUpload() {
        addLogLine('user cancelled running upload');
        UIService.setUploadStage(UPLOAD_STAGES.CANCELLING);
        uploadCancelService.requestUploadCancelation();
    }

    getFailedFilesWithCollections() {
        return {
            files: this.failedFiles,
            collections: [...this.collections.values()],
        };
    }

    getUploaderName() {
        return this.uploaderName;
    }

    private updateExistingFiles(decryptedFile: EnteFile) {
        if (!decryptedFile) {
            throw Error("decrypted file can't be undefined");
        }
        this.userOwnedNonTrashedExistingFiles.push(decryptedFile);
        this.updateUIFiles(decryptedFile);
    }

    private updateUIFiles(decryptedFile: EnteFile) {
        this.existingFiles.push(decryptedFile);
        this.existingFiles = sortFiles(this.existingFiles);
        this.setFiles(preservePhotoswipeProps(this.existingFiles));
    }

    private updateElectronRemainingFiles(
        fileWithCollection: FileWithCollection
    ) {
        if (isElectron()) {
            this.remainingFiles = this.remainingFiles.filter(
                (file) => !areFileWithCollectionsSame(file, fileWithCollection)
            );
            ImportService.updatePendingUploads(this.remainingFiles);
        }
    }

    public shouldAllowNewUpload = () => {
        return !this.uploadInProgress || watchFolderService.isUploadRunning();
    };
}

export default new UploadManager();<|MERGE_RESOLUTION|>--- conflicted
+++ resolved
@@ -24,17 +24,8 @@
     ParsedMetadataJSONMap,
     PublicUploadProps,
 } from 'types/upload';
-<<<<<<< HEAD
-import {
-    UPLOAD_RESULT,
-    MAX_FILE_SIZE_SUPPORTED,
-    UPLOAD_STAGES,
-} from 'constants/upload';
-import { FILE_TYPE } from 'constants/file';
-=======
+
 import { UPLOAD_RESULT, UPLOAD_STAGES } from 'constants/upload';
-import { ComlinkWorker } from 'utils/comlink';
->>>>>>> 929cbc92
 import uiService from './uiService';
 import { addLogLine, getFileNameSize } from 'utils/logging';
 import isElectron from 'is-electron';
@@ -42,17 +33,14 @@
 import watchFolderService from 'services/watchFolder/watchFolderService';
 import { ProgressUpdater } from 'types/upload/ui';
 import uploadCancelService from './uploadCancelService';
-<<<<<<< HEAD
 import { DedicatedCryptoWorker } from 'worker/crypto.worker';
 import { ComlinkWorker } from 'utils/comlink/comlinkWorker';
 import { getDedicatedCryptoWorker } from 'utils/comlink';
 import { Remote } from 'comlink';
-=======
 import {
     getLocalPublicFiles,
     getPublicCollectionUID,
 } from 'services/publicCollectionService';
->>>>>>> 929cbc92
 
 const MAX_CONCURRENT_UPLOADS = 4;
 const FILE_UPLOAD_COMPLETED = 100;
@@ -289,21 +277,8 @@
             i < MAX_CONCURRENT_UPLOADS && this.filesToBeUploaded.length > 0;
             i++
         ) {
-<<<<<<< HEAD
-            const cryptoWorker = getDedicatedCryptoWorker();
-            if (!cryptoWorker) {
-                throw Error(CustomError.FAILED_TO_LOAD_WEB_WORKER);
-            }
-            this.cryptoWorkers[i] = cryptoWorker;
-            uploadProcesses.push(
-                this.uploadNextFileInQueue(
-                    await new this.cryptoWorkers[i].remote()
-                )
-            );
-=======
-            const worker = await new this.cryptoWorkers[i].comlink();
+            const worker = await new this.cryptoWorkers[i].remote();
             uploadProcesses.push(this.uploadNextFileInQueue(worker));
->>>>>>> 929cbc92
         }
         await Promise.all(uploadProcesses);
     }
