--- conflicted
+++ resolved
@@ -446,9 +446,6 @@
                 default:
                     throw Error('Invalid Upload Result' + fileUploadResult);
             }
-<<<<<<< HEAD
-            if (decryptedFile) {
-=======
             if (
                 [
                     UPLOAD_RESULT.ADDED_SYMLINK,
@@ -456,7 +453,6 @@
                     UPLOAD_RESULT.UPLOADED_WITH_STATIC_THUMBNAIL,
                 ].includes(fileUploadResult)
             ) {
->>>>>>> 3bbdc589
                 await this.updateExistingFiles(decryptedFile);
             }
             return fileUploadResult;
@@ -470,23 +466,16 @@
         }
     }
 
-<<<<<<< HEAD
     public cancelRunningUpload() {
         UIService.setUploadStage(UPLOAD_STAGES.CANCELLING);
         uploadCancelService.requestUploadCancelation();
     }
 
-    async retryFailedFiles() {
-        await this.queueFilesForUpload(this.failedFiles, [
-            ...this.collections.values(),
-        ]);
-=======
     async getFailedFilesWithCollections() {
         return {
             files: this.failedFiles,
             collections: [...this.collections.values()],
         };
->>>>>>> 3bbdc589
     }
 
     private async updateExistingFiles(decryptedFile: EnteFile) {
