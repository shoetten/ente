--- conflicted
+++ resolved
@@ -8,11 +8,8 @@
 import { logError } from 'utils/sentry';
 import { decryptFile, mergeMetadata, sortFiles } from 'utils/file';
 import CryptoWorker from 'utils/crypto';
-<<<<<<< HEAD
 import { eventBus, Events } from './events';
-=======
 import { EnteFile, TrashRequest, UpdateMagicMetadataRequest } from 'types/file';
->>>>>>> c0c210d5
 
 const ENDPOINT = getEndpoint();
 const FILES_TABLE = 'files';
