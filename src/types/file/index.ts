<<<<<<< HEAD
import {
    EncryptedMagicMetadata,
    MagicMetadataCore,
    VISIBILITY_STATE,
} from 'types/magicMetadata';
import { DataStream, Metadata } from 'types/upload';

export interface FileAttribute {
    encryptedData: DataStream | Uint8Array;
    decryptionHeader: string;
}

export interface B64FileAttribute {
    encryptedData: string;
    decryptionHeader: string;
=======
import { MagicMetadataCore, VISIBILITY_STATE } from 'types/magicMetadata';
import { Metadata } from 'types/upload';

interface FileAttributesBase {
    decryptionHeader: string;
}

interface MetadataFileAttributes extends FileAttributesBase {
    encryptedData: string;
    objectKey?: string;
}
interface S3FileAttributes extends FileAttributesBase {
    objectKey: string;
    encryptedData?: string;
}

export type FileAttributes = MetadataFileAttributes | S3FileAttributes;

export interface FileMagicMetadataProps {
    visibility?: VISIBILITY_STATE;
    filePaths?: string[];
}

export interface FileMagicMetadata extends Omit<MagicMetadataCore, 'data'> {
    data: FileMagicMetadataProps;
}

export interface FilePublicMagicMetadataProps {
    editedTime?: number;
    editedName?: string;
    caption?: string;
    uploaderName?: string;
>>>>>>> 73417bdb
}

export interface S3FileAttribute {
    objectKey: string;
    decryptionHeader: string;
}

export interface EnteFileInfo {
    fileSize: number;
    thumbSize: number;
}

export interface EncryptedEnteFile {
    id: number;
    collectionID: number;
    ownerID: number;
<<<<<<< HEAD
    file: S3FileAttribute;
    thumbnail: S3FileAttribute;
    metadata: B64FileAttribute;
=======
    file: FileAttributes;
    thumbnail: FileAttributes;
    metadata: Metadata;
>>>>>>> 73417bdb
    info: EnteFileInfo;
    magicMetadata: EncryptedMagicMetadata;
    pubMagicMetadata: EncryptedMagicMetadata;
    encryptedKey: string;
    keyDecryptionNonce: string;
    isDeleted: boolean;
    updationTime: number;
}

export interface EnteFile
    extends Omit<
        EncryptedEnteFile,
        | 'metadata'
        | 'pubMagicMetadata'
        | 'magicMetadata'
        | 'encryptedKey'
        | 'keyDecryptionNonce'
    > {
    metadata: Metadata;
    magicMetadata: FileMagicMetadata;
    pubMagicMetadata: FilePublicMagicMetadata;
    key: string;
    src?: string;
    msrc?: string;
    html?: string;
    w?: number;
    h?: number;
    title?: string;
    isTrashed?: boolean;
    deleteBy?: number;
    isSourceLoaded?: boolean;
    originalVideoURL?: string;
    originalImageURL?: string;
    dataIndex?: number;
}

export interface FileMagicMetadataProps {
    visibility?: VISIBILITY_STATE;
    filePaths?: string[];
}

export interface FileMagicMetadata extends Omit<MagicMetadataCore, 'data'> {
    data: FileMagicMetadataProps;
}

export interface FilePublicMagicMetadataProps {
    editedTime?: number;
    editedName?: string;
    caption?: string;
}

export interface FilePublicMagicMetadata
    extends Omit<MagicMetadataCore, 'data'> {
    data: FilePublicMagicMetadataProps;
}

export interface TrashRequest {
    items: TrashRequestItems[];
}

export interface TrashRequestItems {
    fileID: number;
    collectionID: number;
}<|MERGE_RESOLUTION|>--- conflicted
+++ resolved
@@ -1,21 +1,8 @@
-<<<<<<< HEAD
 import {
     EncryptedMagicMetadata,
     MagicMetadataCore,
     VISIBILITY_STATE,
 } from 'types/magicMetadata';
-import { DataStream, Metadata } from 'types/upload';
-
-export interface FileAttribute {
-    encryptedData: DataStream | Uint8Array;
-    decryptionHeader: string;
-}
-
-export interface B64FileAttribute {
-    encryptedData: string;
-    decryptionHeader: string;
-=======
-import { MagicMetadataCore, VISIBILITY_STATE } from 'types/magicMetadata';
 import { Metadata } from 'types/upload';
 
 interface FileAttributesBase {
@@ -33,29 +20,7 @@
 
 export type FileAttributes = MetadataFileAttributes | S3FileAttributes;
 
-export interface FileMagicMetadataProps {
-    visibility?: VISIBILITY_STATE;
-    filePaths?: string[];
-}
-
-export interface FileMagicMetadata extends Omit<MagicMetadataCore, 'data'> {
-    data: FileMagicMetadataProps;
-}
-
-export interface FilePublicMagicMetadataProps {
-    editedTime?: number;
-    editedName?: string;
-    caption?: string;
-    uploaderName?: string;
->>>>>>> 73417bdb
-}
-
-export interface S3FileAttribute {
-    objectKey: string;
-    decryptionHeader: string;
-}
-
-export interface EnteFileInfo {
+export interface FileInfo {
     fileSize: number;
     thumbSize: number;
 }
@@ -64,16 +29,10 @@
     id: number;
     collectionID: number;
     ownerID: number;
-<<<<<<< HEAD
-    file: S3FileAttribute;
-    thumbnail: S3FileAttribute;
-    metadata: B64FileAttribute;
-=======
     file: FileAttributes;
     thumbnail: FileAttributes;
-    metadata: Metadata;
->>>>>>> 73417bdb
-    info: EnteFileInfo;
+    metadata: FileAttributes;
+    info: FileInfo;
     magicMetadata: EncryptedMagicMetadata;
     pubMagicMetadata: EncryptedMagicMetadata;
     encryptedKey: string;
@@ -122,6 +81,7 @@
     editedTime?: number;
     editedName?: string;
     caption?: string;
+    uploaderName?: string;
 }
 
 export interface FilePublicMagicMetadata
