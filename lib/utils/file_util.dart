import 'dart:async';
import 'dart:io' as io;
import 'dart:typed_data';

import 'package:dio/dio.dart';
import 'package:flutter_cache_manager/flutter_cache_manager.dart';
import 'package:flutter_image_compress/flutter_image_compress.dart';
import 'package:flutter_sodium/flutter_sodium.dart';
import 'package:logging/logging.dart';
import 'package:path/path.dart';
import 'package:photos/core/cache/image_cache.dart';
import 'package:photos/core/cache/thumbnail_cache.dart';
import 'package:photos/core/cache/video_cache_manager.dart';
import 'package:photos/core/configuration.dart';
import 'package:photos/core/constants.dart';
import 'package:photos/core/network.dart';
import 'package:photos/models/file.dart' as ente;
import 'package:photos/models/file_type.dart';
import 'package:photos/services/collections_service.dart';
import 'package:photos/utils/thumbnail_util.dart';

import 'crypto_util.dart';
import 'file_uploader_util.dart';

final _logger = Logger("FileUtil");

void preloadFile(ente.File file) {
  if (file.fileType == FileType.video) {
    return;
  }
  getFile(file);
}

Future<io.File> getFile(ente.File file) async {
  if (file.isRemoteFile()) {
    return getFileFromServer(file);
  } else {
    final cachedFile = FileLruCache.get(file);
    if (cachedFile == null) {
      final diskFile = await _getLocalDiskFile(file);
      FileLruCache.put(file, diskFile);
      return diskFile;
    }
    return cachedFile;
  }
}

Future<io.File> _getLocalDiskFile(ente.File file) async {
  if (file.isCachedInAppSandbox()) {
    var localPath = file.localID.replaceAll(RegExp(r'ente-upload-cache:'), '');
    return io.File(localPath);
  } else {
    return await (await file.getAsset()).file;
  }
}

void preloadThumbnail(ente.File file) {
  if (file.isRemoteFile()) {
    getThumbnailFromServer(file);
  } else {
<<<<<<< HEAD
    getThumbnailFromLocal(file);
=======
    if (ThumbnailLruCache.get(file, kThumbnailSmallSize) != null) {
      return;
    }
    file.getAsset().then((asset) {
      if (asset != null) {
        asset
            .thumbDataWithSize(
          kThumbnailSmallSize,
          kThumbnailSmallSize,
          quality: kThumbnailQuality,
        )
            .then((data) {
          ThumbnailLruCache.put(file, data, kThumbnailSmallSize);
        });
      }
    });
>>>>>>> a0b30103
  }
}

final Map<int, Future<io.File>> fileDownloadsInProgress =
    Map<int, Future<io.File>>();

Future<io.File> getFileFromServer(ente.File file,
    {ProgressCallback progressCallback}) async {
  final cacheManager = file.fileType == FileType.video
      ? VideoCacheManager.instance
      : DefaultCacheManager();
  return cacheManager.getFileFromCache(file.getDownloadUrl()).then((info) {
    if (info == null) {
      if (!fileDownloadsInProgress.containsKey(file.uploadedFileID)) {
        fileDownloadsInProgress[file.uploadedFileID] = _downloadAndDecrypt(
          file,
          cacheManager,
          progressCallback: progressCallback,
        );
      }
      return fileDownloadsInProgress[file.uploadedFileID];
    } else {
      return info.file;
    }
  });
}

Future<io.File> _downloadAndDecrypt(
    ente.File file, BaseCacheManager cacheManager,
    {ProgressCallback progressCallback}) async {
  _logger.info("Downloading file " + file.uploadedFileID.toString());
  final encryptedFilePath = Configuration.instance.getTempDirectory() +
      file.generatedID.toString() +
      ".encrypted";
  final decryptedFilePath = Configuration.instance.getTempDirectory() +
      file.generatedID.toString() +
      ".decrypted";

  final encryptedFile = io.File(encryptedFilePath);
  final decryptedFile = io.File(decryptedFilePath);
  final startTime = DateTime.now().millisecondsSinceEpoch;
  return Network.instance
      .getDio()
      .download(
        file.getDownloadUrl(),
        encryptedFilePath,
        options: Options(
          headers: {"X-Auth-Token": Configuration.instance.getToken()},
        ),
        onReceiveProgress: progressCallback,
      )
      .then((response) async {
    if (response.statusCode != 200) {
      _logger.warning("Could not download file: ", response.toString());
      return null;
    } else if (!encryptedFile.existsSync()) {
      _logger.warning("File was not downloaded correctly.");
      return null;
    }
    _logger.info("File downloaded: " + file.uploadedFileID.toString());
    _logger.info("Download speed: " +
        (io.File(encryptedFilePath).lengthSync() /
                (DateTime.now().millisecondsSinceEpoch - startTime))
            .toString() +
        "kBps");
    await CryptoUtil.decryptFile(encryptedFilePath, decryptedFilePath,
        Sodium.base642bin(file.fileDecryptionHeader), decryptFileKey(file));
    _logger.info("File decrypted: " + file.uploadedFileID.toString());
    encryptedFile.deleteSync();
    var fileExtension = "unknown";
    try {
      fileExtension = extension(file.title).substring(1).toLowerCase();
    } catch (e) {
      _logger.severe("Could not capture file extension");
    }
    var outputFile = decryptedFile;
    if ((fileExtension == "unknown" && file.fileType == FileType.image) ||
        (io.Platform.isAndroid && fileExtension == "heic")) {
      outputFile = await FlutterImageCompress.compressAndGetFile(
        decryptedFilePath,
        decryptedFilePath + ".jpg",
        keepExif: true,
      );
      decryptedFile.deleteSync();
    }
    final cachedFile = await cacheManager.putFile(
      file.getDownloadUrl(),
      outputFile.readAsBytesSync(),
      eTag: file.getDownloadUrl(),
      maxAge: Duration(days: 365),
      fileExtension: fileExtension,
    );
    _logger.info("File Put in cacheManager " +
        file.uploadedFileID.toString() +
        "  " +
        cachedFile.uri.toString());

    outputFile.deleteSync();
    fileDownloadsInProgress.remove(file.uploadedFileID);
    return cachedFile;
  }).catchError((e) {
    fileDownloadsInProgress.remove(file.uploadedFileID);
  });
}

Uint8List decryptFileKey(ente.File file) {
  final encryptedKey = Sodium.base642bin(file.encryptedKey);
  final nonce = Sodium.base642bin(file.keyDecryptionNonce);
  final collectionKey =
      CollectionsService.instance.getCollectionKey(file.collectionID);
  return CryptoUtil.decryptSync(encryptedKey, collectionKey, nonce);
}

Future<Uint8List> compressThumbnail(Uint8List thumbnail) {
  return FlutterImageCompress.compressWithList(
    thumbnail,
    minHeight: kCompressedThumbnailResolution,
    minWidth: kCompressedThumbnailResolution,
    quality: 25,
  );
}

void clearCache(ente.File file) {
  if (file.fileType == FileType.video) {
    VideoCacheManager.instance.removeFile(file.getDownloadUrl());
  } else {
    DefaultCacheManager().removeFile(file.getDownloadUrl());
  }
  final cachedThumbnail = io.File(
      Configuration.instance.getThumbnailCacheDirectory() +
          "/" +
          file.uploadedFileID.toString());
  if (cachedThumbnail.existsSync()) {
    cachedThumbnail.deleteSync();
  }
}<|MERGE_RESOLUTION|>--- conflicted
+++ resolved
@@ -58,26 +58,7 @@
   if (file.isRemoteFile()) {
     getThumbnailFromServer(file);
   } else {
-<<<<<<< HEAD
     getThumbnailFromLocal(file);
-=======
-    if (ThumbnailLruCache.get(file, kThumbnailSmallSize) != null) {
-      return;
-    }
-    file.getAsset().then((asset) {
-      if (asset != null) {
-        asset
-            .thumbDataWithSize(
-          kThumbnailSmallSize,
-          kThumbnailSmallSize,
-          quality: kThumbnailQuality,
-        )
-            .then((data) {
-          ThumbnailLruCache.put(file, data, kThumbnailSmallSize);
-        });
-      }
-    });
->>>>>>> a0b30103
   }
 }
 
