--- conflicted
+++ resolved
@@ -101,12 +101,9 @@
   static String m27(count, formattedSize) =>
       "${Intl.plural(count, one: 'It can be deleted from the device to free up ${formattedSize}', other: 'They can be deleted from the device to free up ${formattedSize}')}";
 
-<<<<<<< HEAD
-=======
   static String m67(currentlyProcessing, totalCount) =>
       "Processing ${currentlyProcessing} / ${totalCount}";
 
->>>>>>> 195f84ba
   static String m28(count) =>
       "${Intl.plural(count, one: '${count} item', other: '${count} items')}";
 
@@ -385,6 +382,8 @@
             MessageLookupByLibrary.simpleMessage("Cannot delete shared files"),
         "centerPoint": MessageLookupByLibrary.simpleMessage("Center point"),
         "changeEmail": MessageLookupByLibrary.simpleMessage("Change email"),
+        "changeLocationOfSelectedItems": MessageLookupByLibrary.simpleMessage(
+            "Change location of selected items?"),
         "changePassword":
             MessageLookupByLibrary.simpleMessage("Change password"),
         "changePasswordTitle":
@@ -401,11 +400,8 @@
         "claimMore": MessageLookupByLibrary.simpleMessage("Claim more!"),
         "claimed": MessageLookupByLibrary.simpleMessage("Claimed"),
         "claimedStorageSoFar": m8,
-<<<<<<< HEAD
-=======
         "cleanUncategorized":
             MessageLookupByLibrary.simpleMessage("Clean Uncategorized"),
->>>>>>> 195f84ba
         "clearCaches": MessageLookupByLibrary.simpleMessage("Clear caches"),
         "clearIndexes": MessageLookupByLibrary.simpleMessage("Clear indexes"),
         "click": MessageLookupByLibrary.simpleMessage("• Click"),
@@ -592,9 +588,13 @@
         "duplicateFileCountWithStorageSaved": m16,
         "duplicateItemsGroup": m17,
         "edit": MessageLookupByLibrary.simpleMessage("Edit"),
+        "editLocation": MessageLookupByLibrary.simpleMessage("Edit location"),
         "editLocationTagTitle":
             MessageLookupByLibrary.simpleMessage("Edit location"),
         "editsSaved": MessageLookupByLibrary.simpleMessage("Edits saved"),
+        "editsToLocationWillOnlyBeSeenWithinEnte":
+            MessageLookupByLibrary.simpleMessage(
+                "Edits to location will only be seen within Ente"),
         "eligible": MessageLookupByLibrary.simpleMessage("eligible"),
         "email": MessageLookupByLibrary.simpleMessage("Email"),
         "emailChangedTo": m18,
@@ -956,10 +956,7 @@
         "paymentFailed": MessageLookupByLibrary.simpleMessage("Payment failed"),
         "paymentFailedTalkToProvider": m34,
         "paymentFailedWithReason": m35,
-<<<<<<< HEAD
         "pendingItems": MessageLookupByLibrary.simpleMessage("Pending items"),
-=======
->>>>>>> 195f84ba
         "pendingSync": MessageLookupByLibrary.simpleMessage("Pending sync"),
         "peopleUsingYourCode":
             MessageLookupByLibrary.simpleMessage("People using your code"),
@@ -1166,6 +1163,10 @@
             "Invite people, and you\'ll see all photos shared by them here"),
         "searchResultCount": m43,
         "security": MessageLookupByLibrary.simpleMessage("Security"),
+        "selectALocation":
+            MessageLookupByLibrary.simpleMessage("Select a location"),
+        "selectALocationFirst":
+            MessageLookupByLibrary.simpleMessage("Select a location first"),
         "selectAlbum": MessageLookupByLibrary.simpleMessage("Select album"),
         "selectAll": MessageLookupByLibrary.simpleMessage("Select all"),
         "selectFoldersForBackup":
