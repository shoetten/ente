--- conflicted
+++ resolved
@@ -20,11 +20,7 @@
 class MessageLookup extends MessageLookupByLibrary {
   String get localeName => 'pl';
 
-<<<<<<< HEAD
-  static String m3(passwordStrengthValue) =>
-=======
   static String m32(passwordStrengthValue) =>
->>>>>>> 6786cf1c
       "Siła hasła: ${passwordStrengthValue}";
 
   final messages = _notInlinedMessages(_notInlinedMessages);
@@ -113,11 +109,8 @@
             MessageLookupByLibrary.simpleMessage("Pomóż nam z tą informacją"),
         "logInLabel": MessageLookupByLibrary.simpleMessage("Zaloguj się"),
         "moderateStrength": MessageLookupByLibrary.simpleMessage("Umiarkowana"),
-<<<<<<< HEAD
-=======
         "moveToHiddenAlbum":
             MessageLookupByLibrary.simpleMessage("Move to hidden album"),
->>>>>>> 6786cf1c
         "noRecoveryKey":
             MessageLookupByLibrary.simpleMessage("Brak klucza odzyskiwania?"),
         "noRecoveryKeyNoDecryption": MessageLookupByLibrary.simpleMessage(
@@ -127,11 +120,7 @@
         "password": MessageLookupByLibrary.simpleMessage("Hasło"),
         "passwordChangedSuccessfully": MessageLookupByLibrary.simpleMessage(
             "Hasło zostało pomyślnie zmienione"),
-<<<<<<< HEAD
-        "passwordStrength": m3,
-=======
         "passwordStrength": m32,
->>>>>>> 6786cf1c
         "passwordWarning": MessageLookupByLibrary.simpleMessage(
             "Nie przechowujemy tego hasła, więc jeśli go zapomnisz, <underline>nie będziemy w stanie odszyfrować Twoich danych</underline>"),
         "pleaseTryAgain":
@@ -191,8 +180,6 @@
             MessageLookupByLibrary.simpleMessage("Zweryfikuj hasło"),
         "weakStrength": MessageLookupByLibrary.simpleMessage("Słabe"),
         "welcomeBack": MessageLookupByLibrary.simpleMessage("Witaj ponownie!"),
-        "weveSentAMailTo": MessageLookupByLibrary.simpleMessage(
-            "E-mail został wysłany na adres"),
         "yourAccountHasBeenDeleted":
             MessageLookupByLibrary.simpleMessage("Twoje konto zostało usunięte")
       };
