import 'dart:io';

import 'package:flutter/material.dart';
import 'package:flutter/widgets.dart';
import 'package:logging/logging.dart';
import 'package:photo_view/photo_view.dart';
import 'package:photos/core/cache/thumbnail_in_memory_cache.dart';
import 'package:photos/core/constants.dart';
import 'package:photos/core/event_bus.dart';
import 'package:photos/db/files_db.dart';
import 'package:photos/events/files_updated_event.dart';
import 'package:photos/events/local_photos_updated_event.dart';
import 'package:photos/models/file.dart';
import 'package:photos/ui/common/loading_widget.dart';
import 'package:photos/utils/file_util.dart';
import 'package:photos/utils/thumbnail_util.dart';

class ZoomableImage extends StatefulWidget {
  final File photo;
  final Function(bool)? shouldDisableScroll;
  final String? tagPrefix;
  final Decoration? backgroundDecoration;

  const ZoomableImage(
    this.photo, {
    Key? key,
    this.shouldDisableScroll,
    required this.tagPrefix,
    this.backgroundDecoration,
  }) : super(key: key);

  @override
  State<ZoomableImage> createState() => _ZoomableImageState();
}

class _ZoomableImageState extends State<ZoomableImage>
    with SingleTickerProviderStateMixin {
  final Logger _logger = Logger("ZoomableImage");
  late File _photo;
  ImageProvider? _imageProvider;
  bool _loadedSmallThumbnail = false;
  bool _loadingLargeThumbnail = false;
  bool _loadedLargeThumbnail = false;
  bool _loadingFinalImage = false;
  bool _loadedFinalImage = false;
  ValueChanged<PhotoViewScaleState>? _scaleStateChangedCallback;
  bool _isZooming = false;

  @override
  void initState() {
    _photo = widget.photo;
    debugPrint('initState for ${_photo.toString()}');
    _scaleStateChangedCallback = (value) {
      if (widget.shouldDisableScroll != null) {
        widget.shouldDisableScroll!(value != PhotoViewScaleState.initial);
      }
      _isZooming = value != PhotoViewScaleState.initial;
      debugPrint("isZooming = $_isZooming, currentState $value");
      // _logger.info('is reakky zooming $_isZooming with state $value');
    };
    super.initState();
  }

  @override
  Widget build(BuildContext context) {
    if (_photo.isRemoteFile) {
      _loadNetworkImage();
    } else {
      _loadLocalImage(context);
    }
    Widget content;

    if (_imageProvider != null) {
      content = PhotoViewGestureDetectorScope(
        axis: Axis.vertical,
        child: PhotoView(
          imageProvider: _imageProvider,
          scaleStateChangedCallback: _scaleStateChangedCallback,
          minScale: PhotoViewComputedScale.contained,
          gaplessPlayback: true,
          heroAttributes: PhotoViewHeroAttributes(
            tag: widget.tagPrefix! + _photo.tag,
          ),
          backgroundDecoration: widget.backgroundDecoration as BoxDecoration?,
        ),
      );
    } else {
      content = const EnteLoadingWidget();
    }

    final GestureDragUpdateCallback? verticalDragCallback = _isZooming
        ? null
        : (d) => {
              if (!_isZooming && d.delta.dy > dragSensitivity)
                {Navigator.of(context).pop()}
            };
    return GestureDetector(
      onVerticalDragUpdate: verticalDragCallback,
      child: content,
    );
  }

  void _loadNetworkImage() {
    if (!_loadedSmallThumbnail && !_loadedFinalImage) {
<<<<<<< HEAD
      final cachedThumbnail = ThumbnailLruCache.get(_photo);
=======
      final cachedThumbnail = ThumbnailInMemoryLruCache.get(_photo!);
>>>>>>> 45ebc732
      if (cachedThumbnail != null) {
        _imageProvider = Image.memory(cachedThumbnail).image;
        _loadedSmallThumbnail = true;
      } else {
        getThumbnailFromServer(_photo).then((file) {
          final imageProvider = Image.memory(file).image;
          if (mounted) {
            precacheImage(imageProvider, context).then((value) {
              if (mounted) {
                setState(() {
                  _imageProvider = imageProvider;
                  _loadedSmallThumbnail = true;
                });
              }
            }).catchError((e) {
              _logger.severe("Could not load image " + _photo.toString());
              _loadedSmallThumbnail = true;
            });
          }
        });
      }
    }
    if (!_loadedFinalImage) {
      getFileFromServer(_photo).then((file) {
        _onFinalImageLoaded(
          Image.file(
            file!,
            gaplessPlayback: true,
          ).image,
        );
      });
    }
  }

  void _loadLocalImage(BuildContext context) {
    if (!_loadedSmallThumbnail &&
        !_loadedLargeThumbnail &&
        !_loadedFinalImage) {
<<<<<<< HEAD
      final cachedThumbnail = ThumbnailLruCache.get(_photo, thumbnailSmallSize);
=======
      final cachedThumbnail =
          ThumbnailInMemoryLruCache.get(_photo!, thumbnailSmallSize);
>>>>>>> 45ebc732
      if (cachedThumbnail != null) {
        _imageProvider = Image.memory(cachedThumbnail).image;
        _loadedSmallThumbnail = true;
      }
    }

    if (!_loadingLargeThumbnail &&
        !_loadedLargeThumbnail &&
        !_loadedFinalImage) {
      _loadingLargeThumbnail = true;
      getThumbnailFromLocal(_photo, size: thumbnailLargeSize, quality: 100)
          .then((cachedThumbnail) {
        if (cachedThumbnail != null) {
          _onLargeThumbnailLoaded(Image.memory(cachedThumbnail).image, context);
        }
      });
    }

    if (!_loadingFinalImage && !_loadedFinalImage) {
      _loadingFinalImage = true;
      getFile(
        _photo,
        isOrigin: Platform.isIOS &&
            _isGIF(), // since on iOS GIFs playback only when origin-files are loaded
      ).then((file) {
        if (file != null && file.existsSync()) {
          _onFinalImageLoaded(Image.file(file).image);
        } else {
          _logger.info("File was deleted " + _photo.toString());
          if (_photo.uploadedFileID != null) {
            _photo.localID = null;
            FilesDB.instance.update(_photo);
            _loadNetworkImage();
          } else {
            FilesDB.instance.deleteLocalFile(_photo);
            Bus.instance.fire(
              LocalPhotosUpdatedEvent(
                [_photo],
                type: EventType.deletedFromDevice,
                source: "zoomPreview",
              ),
            );
          }
        }
      });
    }
  }

  void _onLargeThumbnailLoaded(
    ImageProvider imageProvider,
    BuildContext context,
  ) {
    if (mounted && !_loadedFinalImage) {
      precacheImage(imageProvider, context).then((value) {
        if (mounted && !_loadedFinalImage) {
          setState(() {
            _imageProvider = imageProvider;
            _loadedLargeThumbnail = true;
          });
        }
      });
    }
  }

  void _onFinalImageLoaded(ImageProvider imageProvider) {
    if (mounted) {
      precacheImage(imageProvider, context).then((value) {
        if (mounted) {
          setState(() {
            _imageProvider = imageProvider;
            _loadedFinalImage = true;
          });
        }
      });
    }
  }

  bool _isGIF() => _photo.displayName.toLowerCase().endsWith(".gif");
}<|MERGE_RESOLUTION|>--- conflicted
+++ resolved
@@ -102,11 +102,7 @@
 
   void _loadNetworkImage() {
     if (!_loadedSmallThumbnail && !_loadedFinalImage) {
-<<<<<<< HEAD
-      final cachedThumbnail = ThumbnailLruCache.get(_photo);
-=======
       final cachedThumbnail = ThumbnailInMemoryLruCache.get(_photo!);
->>>>>>> 45ebc732
       if (cachedThumbnail != null) {
         _imageProvider = Image.memory(cachedThumbnail).image;
         _loadedSmallThumbnail = true;
@@ -145,12 +141,8 @@
     if (!_loadedSmallThumbnail &&
         !_loadedLargeThumbnail &&
         !_loadedFinalImage) {
-<<<<<<< HEAD
-      final cachedThumbnail = ThumbnailLruCache.get(_photo, thumbnailSmallSize);
-=======
       final cachedThumbnail =
           ThumbnailInMemoryLruCache.get(_photo!, thumbnailSmallSize);
->>>>>>> 45ebc732
       if (cachedThumbnail != null) {
         _imageProvider = Image.memory(cachedThumbnail).image;
         _loadedSmallThumbnail = true;
