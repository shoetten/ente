import 'dart:async';
import 'dart:math';

import 'package:flutter/material.dart';
import 'package:flutter/widgets.dart';
import 'package:fluttertoast/fluttertoast.dart';
import 'package:logging/logging.dart';
import 'package:photos/core/configuration.dart';
import 'package:photos/core/event_bus.dart';
import 'package:photos/db/files_db.dart';
import 'package:photos/db/trash_db.dart';
import 'package:photos/ente_theme_data.dart';
import 'package:photos/events/backup_folders_updated_event.dart';
import 'package:photos/events/collection_updated_event.dart';
import 'package:photos/events/local_photos_updated_event.dart';
import 'package:photos/events/tab_changed_event.dart';
import 'package:photos/events/user_logged_out_event.dart';
import 'package:photos/models/collection_items.dart';
import 'package:photos/models/device_folder.dart';
import 'package:photos/models/magic_metadata.dart';
import 'package:photos/services/collections_service.dart';
import 'package:photos/ui/archive_page.dart';
import 'package:photos/ui/collection_page.dart';
import 'package:photos/ui/common_elements.dart';
import 'package:photos/ui/device_folder_page.dart';
import 'package:photos/ui/loading_widget.dart';
import 'package:photos/ui/thumbnail_widget.dart';
import 'package:photos/ui/trash_page.dart';
import 'package:photos/utils/local_settings.dart';
import 'package:photos/utils/navigation_util.dart';
import 'package:photos/utils/toast_util.dart';

class CollectionsGalleryWidget extends StatefulWidget {
  const CollectionsGalleryWidget({Key key}) : super(key: key);

  @override
  _CollectionsGalleryWidgetState createState() =>
      _CollectionsGalleryWidgetState();
}

class _CollectionsGalleryWidgetState extends State<CollectionsGalleryWidget>
    with AutomaticKeepAliveClientMixin {
  final _logger = Logger("CollectionsGallery");
  StreamSubscription<LocalPhotosUpdatedEvent> _localFilesSubscription;
  StreamSubscription<CollectionUpdatedEvent> _collectionUpdatesSubscription;
  StreamSubscription<BackupFoldersUpdatedEvent> _backupFoldersUpdatedEvent;
  StreamSubscription<UserLoggedOutEvent> _loggedOutEvent;
  AlbumSortKey sortKey;
  String _loadReason = "init";

  @override
  void initState() {
    _localFilesSubscription =
        Bus.instance.on<LocalPhotosUpdatedEvent>().listen((event) {
      _loadReason = (LocalPhotosUpdatedEvent).toString();
      setState(() {});
    });
    _collectionUpdatesSubscription =
        Bus.instance.on<CollectionUpdatedEvent>().listen((event) {
      _loadReason = (CollectionUpdatedEvent).toString();
      setState(() {});
    });
    _loggedOutEvent = Bus.instance.on<UserLoggedOutEvent>().listen((event) {
      _loadReason = (UserLoggedOutEvent).toString();
      setState(() {});
    });
    _backupFoldersUpdatedEvent =
        Bus.instance.on<BackupFoldersUpdatedEvent>().listen((event) {
      _loadReason = (BackupFoldersUpdatedEvent).toString();
      setState(() {});
    });
    sortKey = LocalSettings.instance.albumSortKey();
    super.initState();
  }

  @override
  Widget build(BuildContext context) {
    super.build(context);
    _logger.info("Building, trigger: $_loadReason");
    return FutureBuilder<CollectionItems>(
      future: _getCollections(),
      builder: (context, snapshot) {
        if (snapshot.hasData) {
          return _getCollectionsGalleryWidget(snapshot.data);
        } else if (snapshot.hasError) {
          return Text(snapshot.error.toString());
        } else {
          return loadWidget;
        }
      },
    );
  }

  Future<CollectionItems> _getCollections() async {
    final filesDB = FilesDB.instance;
    final collectionsService = CollectionsService.instance;
    final userID = Configuration.instance.getUserID();
    final List<DeviceFolder> folders = [];
    final latestLocalFiles = await filesDB.getLatestLocalFiles();
    for (final file in latestLocalFiles) {
      folders.add(DeviceFolder(file.deviceFolder, file.deviceFolder, file));
    }
    folders.sort(
      (first, second) =>
          second.thumbnail.creationTime.compareTo(first.thumbnail.creationTime),
    );

    final List<CollectionWithThumbnail> collectionsWithThumbnail = [];
    final latestCollectionFiles =
        await collectionsService.getLatestCollectionFiles();
    for (final file in latestCollectionFiles) {
      final c = collectionsService.getCollectionByID(file.collectionID);
      if (c.owner.id == userID) {
        collectionsWithThumbnail.add(CollectionWithThumbnail(c, file));
      }
    }
    collectionsWithThumbnail.sort(
      (first, second) {
        if (sortKey == AlbumSortKey.albumName) {
          // alphabetical ASC order
          return first.collection.name.compareTo(second.collection.name);
        } else if (sortKey == AlbumSortKey.newestPhoto) {
          return second.thumbnail.creationTime
              .compareTo(first.thumbnail.creationTime);
        } else {
          return second.collection.updationTime
              .compareTo(first.collection.updationTime);
        }
      },
    );
    return CollectionItems(folders, collectionsWithThumbnail);
  }

  Widget _getCollectionsGalleryWidget(CollectionItems items) {
    const double horizontalPaddingOfGridRow = 16;
    const double crossAxisSpacingOfGrid = 5;
    final TextStyle trashAndHiddenTextStyle = Theme.of(context)
        .textTheme
        .subtitle1
        .copyWith(
          color: Theme.of(context).textTheme.subtitle1.color.withOpacity(0.5),
        );
    Size size = MediaQuery.of(context).size;
    int albumsCountInOneRow = max(size.width ~/ 220.0, 2);
    final double sideOfThumbnail = (size.width / 2) -
        horizontalPaddingOfGridRow -
        ((crossAxisSpacingOfGrid / 2) * (albumsCountInOneRow - 1));
    return SingleChildScrollView(
      child: Container(
        margin: const EdgeInsets.only(bottom: 50),
        child: Column(
          children: [
            Padding(padding: EdgeInsets.all(6)),
            SectionTitle("On device"),
            Padding(padding: EdgeInsets.all(8)),
            items.folders.isEmpty
                ? Padding(
                    padding: const EdgeInsets.all(22),
                    child: nothingToSeeHere(
                      textColor: Theme.of(context).colorScheme.defaultTextColor,
                    ),
                  )
                : Padding(
                    padding: const EdgeInsets.symmetric(horizontal: 8),
                    child: SizedBox(
                      height: 170,
                      child: Align(
                        alignment: Alignment.centerLeft,
                        child: items.folders.isEmpty
                            ? nothingToSeeHere(
                                textColor: Theme.of(context)
                                    .colorScheme
                                    .defaultTextColor,
                              )
                            : ListView.builder(
                                shrinkWrap: true,
                                scrollDirection: Axis.horizontal,
                                padding: EdgeInsets.fromLTRB(6, 0, 6, 0),
                                physics: ScrollPhysics(),
                                // to disable GridView's scrolling
                                itemBuilder: (context, index) {
                                  return DeviceFolderIcon(items.folders[index]);
                                },
                                itemCount: items.folders.length,
                              ),
                      ),
                    ),
                  ),
            const Padding(padding: EdgeInsets.all(4)),
            const Divider(),
            Row(
              mainAxisAlignment: MainAxisAlignment.spaceBetween,
              crossAxisAlignment: CrossAxisAlignment.end,
              children: [
                SectionTitle("On ente"),
                _sortMenu(),
              ],
            ),
            const SizedBox(height: 24),
            Configuration.instance.hasConfiguredAccount()
                ? Padding(
                    padding: const EdgeInsets.symmetric(horizontal: 16),
                    child: GridView.builder(
                      shrinkWrap: true,
                      physics: ScrollPhysics(),
                      // to disable GridView's scrolling
                      itemBuilder: (context, index) {
                        return _buildCollection(
                          context,
                          items.collections,
                          index,
                        );
                      },
                      itemCount: items.collections.length + 1,
                      // To include the + button
                      gridDelegate: SliverGridDelegateWithFixedCrossAxisCount(
                        crossAxisCount: albumsCountInOneRow,
                        mainAxisSpacing: 12,
                        crossAxisSpacing: crossAxisSpacingOfGrid,
                        childAspectRatio:
                            sideOfThumbnail / (sideOfThumbnail + 24),
                      ), //24 is height of album title
                    ),
                  )
                : nothingToSeeHere(
                    textColor: Theme.of(context).colorScheme.defaultTextColor,
                  ),
            const SizedBox(height: 10),
            const Divider(),
            const SizedBox(height: 16),
            Padding(
              padding: const EdgeInsets.symmetric(horizontal: 16),
              child: Column(
                children: [
                  OutlinedButton(
                    style: OutlinedButton.styleFrom(
                      backgroundColor: Theme.of(context).backgroundColor,
                      shape: RoundedRectangleBorder(
                        borderRadius: BorderRadius.circular(8),
                      ),
                      padding: EdgeInsets.all(0),
                      side: BorderSide(
                        width: 0.5,
                        color:
                            Theme.of(context).iconTheme.color.withOpacity(0.24),
                      ),
                    ),
                    child: SizedBox(
                      height: 48,
                      width: double.infinity,
                      child: Padding(
                        padding: const EdgeInsets.symmetric(horizontal: 16),
                        child: Row(
                          mainAxisAlignment: MainAxisAlignment.spaceBetween,
                          children: [
                            Row(
                              children: [
                                Icon(
                                  Icons.delete,
                                  color: Theme.of(context).iconTheme.color,
                                ),
                                Padding(padding: EdgeInsets.all(6)),
                                FutureBuilder<int>(
                                  future: TrashDB.instance.count(),
                                  builder: (context, snapshot) {
                                    if (snapshot.hasData && snapshot.data > 0) {
                                      return RichText(
                                        text: TextSpan(
                                          style: trashAndHiddenTextStyle,
                                          children: [
                                            TextSpan(
                                              text: "Trash",
                                              style: Theme.of(context)
                                                  .textTheme
                                                  .subtitle1,
                                            ),
                                            TextSpan(text: "  \u2022  "),
                                            TextSpan(
                                              text: snapshot.data.toString(),
                                            ),
                                            //need to query in db and bring this value
                                          ],
                                        ),
                                      );
                                    } else {
                                      return RichText(
                                        text: TextSpan(
                                          style: trashAndHiddenTextStyle,
                                          children: [
                                            TextSpan(
                                              text: "Trash",
                                              style: Theme.of(context)
                                                  .textTheme
                                                  .subtitle1,
                                            ),
                                            //need to query in db and bring this value
                                          ],
                                        ),
                                      );
                                    }
                                  },
                                ),
                              ],
                            ),
                            Icon(
                              Icons.chevron_right,
                              color: Theme.of(context).iconTheme.color,
                            ),
                          ],
                        ),
                      ),
                    ),
                    onPressed: () async {
                      routeToPage(
                        context,
                        TrashPage(),
                      );
                    },
                  ),
                  SizedBox(height: 12),
                  OutlinedButton(
                    style: OutlinedButton.styleFrom(
                      backgroundColor: Theme.of(context).backgroundColor,
                      shape: RoundedRectangleBorder(
                        borderRadius: BorderRadius.circular(8),
                      ),
                      padding: EdgeInsets.all(0),
                      side: BorderSide(
                        width: 0.5,
                        color:
                            Theme.of(context).iconTheme.color.withOpacity(0.24),
                      ),
                    ),
                    child: Container(
                      height: 48,
                      width: double.infinity,
                      child: Padding(
                        padding: const EdgeInsets.symmetric(horizontal: 16),
                        child: Row(
                          mainAxisAlignment: MainAxisAlignment.spaceBetween,
                          children: [
                            Row(
                              children: [
                                Icon(
                                  Icons.visibility_off,
                                  color: Theme.of(context).iconTheme.color,
                                ),
                                Padding(padding: EdgeInsets.all(6)),
                                FutureBuilder<int>(
                                  future:
                                      FilesDB.instance.fileCountWithVisibility(
                                    kVisibilityArchive,
                                    Configuration.instance.getUserID(),
                                  ),
                                  builder: (context, snapshot) {
                                    if (snapshot.hasData && snapshot.data > 0) {
                                      return RichText(
                                        text: TextSpan(
                                          style: trashAndHiddenTextStyle,
                                          children: [
                                            TextSpan(
                                              text: "Hidden",
                                              style: Theme.of(context)
                                                  .textTheme
                                                  .subtitle1,
                                            ),
                                            TextSpan(text: "  \u2022  "),
                                            TextSpan(
                                              text: snapshot.data.toString(),
                                            ),
                                            //need to query in db and bring this value
                                          ],
                                        ),
                                      );
                                    } else {
                                      return RichText(
                                        text: TextSpan(
                                          style: trashAndHiddenTextStyle,
                                          children: [
                                            TextSpan(
                                              text: "Hidden",
                                              style: Theme.of(context)
                                                  .textTheme
                                                  .subtitle1,
                                            ),
                                            //need to query in db and bring this value
                                          ],
                                        ),
                                      );
                                    }
                                  },
                                ),
                              ],
                            ),
                            Icon(
                              Icons.chevron_right,
                              color: Theme.of(context).iconTheme.color,
                            ),
                          ],
                        ),
                      ),
                    ),
                    onPressed: () async {
                      routeToPage(
                        context,
                        ArchivePage(),
                      );
                    },
                  ),
                ],
              ),
            ),
            Padding(padding: EdgeInsets.fromLTRB(12, 12, 12, 36)),
          ],
        ),
      ),
    );
  }

  Widget _sortMenu() {
    Text sortOptionText(AlbumSortKey key) {
      String text = key.toString();
      switch (key) {
        case AlbumSortKey.albumName:
          text = "Name";
          break;
        case AlbumSortKey.newestPhoto:
          text = "Newest";
          break;
        case AlbumSortKey.lastUpdated:
          text = "Last updated";
      }
      return Text(
        text,
        style: Theme.of(context).textTheme.subtitle1.copyWith(
              fontSize: 14,
              color: Theme.of(context).iconTheme.color.withOpacity(0.7),
            ),
      );
    }

    return Padding(
      padding: const EdgeInsets.only(right: 24),
      child: PopupMenuButton(
        offset: Offset(10, 50),
        initialValue: sortKey?.index ?? 0,
        child: Align(
          child: Row(
            mainAxisAlignment: MainAxisAlignment.end,
            crossAxisAlignment: CrossAxisAlignment.center,
            children: [
              Padding(
                padding: EdgeInsets.only(left: 5.0),
              ),
              Container(
                width: 36,
                height: 36,
                decoration: BoxDecoration(
                  color: Theme.of(context).hintColor.withOpacity(0.2),
                  borderRadius: BorderRadius.circular(18),
                ),
                child: Icon(
                  Icons.sort,
                  color: Theme.of(context).iconTheme.color,
                  size: 20,
                ),
              ),
            ],
          ),
        ),
        onSelected: (int index) async {
          sortKey = AlbumSortKey.values[index];
          await LocalSettings.instance.setAlbumSortKey(sortKey);
          setState(() {});
        },
        itemBuilder: (context) {
          return List.generate(AlbumSortKey.values.length, (index) {
            return PopupMenuItem(
              value: index,
              child: sortOptionText(AlbumSortKey.values[index]),
            );
          });
        },
      ),
    );
  }

  Widget _buildCollection(
    BuildContext context,
    List<CollectionWithThumbnail> collections,
    int index,
  ) {
    if (index < collections.length) {
      final c = collections[index];
      return CollectionItem(c);
    } else {
      return InkWell(
        child: Container(
          margin: EdgeInsets.fromLTRB(30, 30, 30, 54),
          decoration: BoxDecoration(
            color: Theme.of(context).backgroundColor,
            boxShadow: [
              BoxShadow(
                blurRadius: 2,
                spreadRadius: 0,
                offset: Offset(0, 0),
                color: Theme.of(context).iconTheme.color.withOpacity(0.3),
              )
            ],
            borderRadius: BorderRadius.circular(4),
          ),
          child: Icon(
            Icons.add,
            color: Theme.of(context).iconTheme.color.withOpacity(0.25),
          ),
        ),
        onTap: () async {
          await showToast(
            context,
            "long press to select photos and click + to create an album",
            toastLength: Toast.LENGTH_LONG,
          );
          Bus.instance
              .fire(TabChangedEvent(0, TabChangedEventSource.collections_page));
        },
      );
    }
  }

  @override
  void dispose() {
    _localFilesSubscription.cancel();
    _collectionUpdatesSubscription.cancel();
    _loggedOutEvent.cancel();
    _backupFoldersUpdatedEvent.cancel();
    super.dispose();
  }

  @override
  bool get wantKeepAlive => true;
}

class DeviceFolderIcon extends StatelessWidget {
  const DeviceFolderIcon(
    this.folder, {
    Key key,
  }) : super(key: key);

  static final kUnsyncedIconOverlay = Container(
    decoration: BoxDecoration(
      gradient: LinearGradient(
        begin: Alignment.topCenter,
        end: Alignment.bottomCenter,
        colors: [
          Colors.transparent,
          Colors.black.withOpacity(0.6),
        ],
        stops: const [0.7, 1],
      ),
    ),
    child: Align(
      alignment: Alignment.bottomRight,
      child: Padding(
        padding: const EdgeInsets.only(right: 8, bottom: 8),
        child: Icon(
          Icons.cloud_off_outlined,
          size: 18,
          color: Colors.white.withOpacity(0.9),
        ),
      ),
    ),
  );

  final DeviceFolder folder;

  @override
  Widget build(BuildContext context) {
    final isBackedUp =
        Configuration.instance.getPathsToBackUp().contains(folder.path);
    return GestureDetector(
      child: Padding(
        padding: const EdgeInsets.symmetric(horizontal: 2),
        child: Container(
          height: 140,
          width: 120,
          // padding: const EdgeInsets.all(8.0),
          child: Column(
            children: <Widget>[
              ClipRRect(
                borderRadius: BorderRadius.circular(4),
                child: SizedBox(
                  child: Hero(
                    tag:
                        "device_folder:" + folder.path + folder.thumbnail.tag(),
                    child: Stack(
                      children: [
                        ThumbnailWidget(
                          folder.thumbnail,
                          shouldShowSyncStatus: false,
                          key: Key(
                            "device_folder:" +
                                folder.path +
                                folder.thumbnail.tag(),
                          ),
                        ),
                        isBackedUp ? Container() : kUnsyncedIconOverlay,
                      ],
                    ),
                  ),
                  height: 120,
                  width: 120,
                ),
              ),
              Padding(
                padding: const EdgeInsets.only(top: 10),
                child: Text(
                  folder.name,
                  style: Theme.of(context)
                      .textTheme
                      .subtitle1
                      .copyWith(fontSize: 12),
                  overflow: TextOverflow.ellipsis,
                ),
              ),
            ],
          ),
        ),
      ),
      onTap: () {
        routeToPage(context, DeviceFolderPage(folder));
      },
    );
  }
}

class CollectionItem extends StatelessWidget {
  CollectionItem(
    this.c, {
    Key key,
  }) : super(key: Key(c.collection.id.toString()));

  final CollectionWithThumbnail c;

  @override
  Widget build(BuildContext context) {
    TextStyle albumTitleTextStyle =
        Theme.of(context).textTheme.subtitle1.copyWith(fontSize: 14);
    final double sideOfThumbnail =
        (MediaQuery.of(context).size.width / 2) - 18.5;
    return GestureDetector(
      child: Column(
        crossAxisAlignment: CrossAxisAlignment.start,
        children: <Widget>[
          ClipRRect(
            borderRadius: BorderRadius.circular(4),
            child: SizedBox(
              child: Hero(
                tag: "collection" + c.thumbnail.tag(),
                child: ThumbnailWidget(
                  c.thumbnail,
                  shouldShowArchiveStatus: c.collection.isArchived(),
                  key: Key(
                    "collection" + c.thumbnail.tag(),
                  ),
                ),
              ),
              height: sideOfThumbnail,
              width: sideOfThumbnail,
            ),
          ),
          SizedBox(height: 4),
          Row(
            children: [
              Container(
                constraints: BoxConstraints(maxWidth: sideOfThumbnail - 40),
                child: Text(
                  c.collection.name,
                  style: albumTitleTextStyle,
                  overflow: TextOverflow.ellipsis,
                ),
              ),
              FutureBuilder<int>(
                future: FilesDB.instance.collectionFileCount(c.collection.id),
                builder: (context, snapshot) {
                  if (snapshot.hasData && snapshot.data > 0) {
                    return RichText(
                      text: TextSpan(
                        style: albumTitleTextStyle.copyWith(
                          color: albumTitleTextStyle.color.withOpacity(0.5),
                        ),
                        children: [
                          TextSpan(text: "  \u2022  "),
                          TextSpan(text: snapshot.data.toString()),
<<<<<<< HEAD
                        ]));
=======
                          //need to query in db and bring this value
                        ],
                      ),
                    );
>>>>>>> 2f3321cd
                  } else {
                    return Container();
                  }
                },
              ),
            ],
          ),
        ],
      ),
      onTap: () {
        routeToPage(context, CollectionPage(c));
      },
    );
  }
}

class SectionTitle extends StatelessWidget {
  final String title;
  final Alignment alignment;
  final double opacity;

  const SectionTitle(
    this.title, {
    this.opacity = 0.8,
    Key key,
    this.alignment = Alignment.centerLeft,
  }) : super(key: key);

  @override
  Widget build(BuildContext context) {
    return Container(
      margin: EdgeInsets.fromLTRB(16, 12, 0, 0),
      child: Column(
        children: [
          Align(
            alignment: alignment,
            child: Text(
              title,
              style:
                  Theme.of(context).textTheme.headline6.copyWith(fontSize: 22),
            ),
          ),
        ],
      ),
    );
  }
}<|MERGE_RESOLUTION|>--- conflicted
+++ resolved
@@ -691,14 +691,9 @@
                         children: [
                           TextSpan(text: "  \u2022  "),
                           TextSpan(text: snapshot.data.toString()),
-<<<<<<< HEAD
-                        ]));
-=======
-                          //need to query in db and bring this value
                         ],
                       ),
                     );
->>>>>>> 2f3321cd
                   } else {
                     return Container();
                   }
