--- conflicted
+++ resolved
@@ -218,30 +218,6 @@
       ]);
     }
 
-<<<<<<< HEAD
-      if (!widget.isOnboarding) {
-        widgets.addAll([
-          Align(
-            alignment: Alignment.topCenter,
-            child: GestureDetector(
-              onTap: () async {
-                await _launchFamilyPortal();
-              },
-              child: Container(
-                padding: EdgeInsets.fromLTRB(40, 0, 40, 80),
-                child: Column(
-                  children: [
-                    RichText(
-                      text: TextSpan(
-                          text: "Manage family",
-                          style: TextStyle(
-                            color: Theme.of(context).colorScheme.onSurface,
-                            fontFamily: 'Inter-Medium',
-                            fontSize: 14,
-                            decoration: TextDecoration.underline,
-                          )),
-                      textAlign: TextAlign.center,
-=======
     if (!widget.isOnboarding) {
       widgets.addAll([
         Align(
@@ -262,7 +238,6 @@
                         fontFamily: 'Ubuntu',
                         fontSize: 15,
                       ),
->>>>>>> a26d9c5d
                     ),
                     textAlign: TextAlign.center,
                   ),
