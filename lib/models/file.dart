--- conflicted
+++ resolved
@@ -81,13 +81,8 @@
   }
 
   Map<String, dynamic> getMetadata() {
-<<<<<<< HEAD
-    final metadata = Map<String, dynamic>();
+    final metadata = <String, dynamic>{};
     metadata["localID"] = isCachedInAppSandbox() ? null : localID;
-=======
-    final metadata = <String, dynamic>{};
-    metadata["localID"] = localID;
->>>>>>> 38a2dbac
     metadata["title"] = title;
     metadata["deviceFolder"] = deviceFolder;
     metadata["creationTime"] = creationTime;
