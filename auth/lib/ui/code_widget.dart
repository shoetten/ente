--- conflicted
+++ resolved
@@ -299,14 +299,6 @@
               child: clippedCard(l10n),
             );
           }
-<<<<<<< HEAD
-=======
-          final double slideSpace = widget.isCompactMode ? 4 : 8;
-          double extendRatio = widget.isCompactMode ? 0.70 : 0.90;
-          if (widget.code.isTrashed) {
-            extendRatio = 0.50;
-          }
->>>>>>> 8ed58127
 
           return clippedCard(l10n);
         },
