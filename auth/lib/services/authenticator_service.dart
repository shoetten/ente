--- conflicted
+++ resolved
@@ -209,13 +209,8 @@
     if (deletedIDs.isNotEmpty) {
       await _db.deleteByIDs(ids: deletedIDs);
     }
-<<<<<<< HEAD
-    _prefs.setInt(_lastEntitySyncTime, maxSyncTime);
-    _logger.info("Setting synctime to $maxSyncTime");
-=======
     await _prefs.setInt(_lastEntitySyncTime, maxSyncTime);
     _logger.info("Setting synctime to " + maxSyncTime.toString());
->>>>>>> 318e8643
     if (result.length == fetchLimit) {
       _logger.info("Diff limit reached, pulling again");
       await _remoteToLocalSync();
