--- conflicted
+++ resolved
@@ -794,12 +794,8 @@
           (route) => route.isFirst,
         );
       }
-<<<<<<< HEAD
     } on DioException catch (e) {
-=======
-    } on DioError catch (e) {
-      await dialog.hide();
->>>>>>> 318e8643
+      await dialog.hide();
       _logger.severe(e);
       if (e.response != null && e.response!.statusCode == 404) {
         showToast(context, context.l10n.sessionExpired);
@@ -895,12 +891,8 @@
           (route) => route.isFirst,
         );
       }
-<<<<<<< HEAD
     } on DioException catch (e) {
-=======
-    } on DioError catch (e) {
-      await dialog.hide();
->>>>>>> 318e8643
+      await dialog.hide();
       _logger.severe(e);
       if (e.response != null && e.response!.statusCode == 404) {
         showToast(context, "Session expired");
