--- conflicted
+++ resolved
@@ -1,38 +1,35 @@
-display_name: Ente Auth
-<<<<<<< HEAD
-=======
-package_name: enteauth
->>>>>>> fa9d1712
-license: GPLv3
-
-metainfo: linux/packaging/ente_auth.appdata.xml
-
-icon: assets/icons/auth-icon.png
-
-keywords:
-  - Authentication
-  - 2FA
-
-generic_name: Ente Auth
-
-categories:
-  - Utility
-
-startup_notify: false
-
-# You can specify the shared libraries that you want to bundle with your app
-#
-# flutter_distributor automatically detects the shared libraries that your app
-# depends on, but you can also specify them manually here.
-#
-# The following example shows how to bundle the libcurl library with your app.
-#
-# include:
-#   - libcurl.so.4
-include:
-  - libffi.so.8
-  - libtiff.so.5
-  - libjpeg.so.8
-
-supported_mime_type:
-  - x-scheme-handler/enteauth
+display_name: Ente Auth
+package_name: enteauth
+license: GPLv3
+
+metainfo: linux/packaging/ente_auth.appdata.xml
+
+icon: assets/icons/auth-icon.png
+
+keywords:
+  - Authentication
+  - 2FA
+
+generic_name: Ente Auth
+
+categories:
+  - Utility
+
+startup_notify: false
+
+# You can specify the shared libraries that you want to bundle with your app
+#
+# flutter_distributor automatically detects the shared libraries that your app
+# depends on, but you can also specify them manually here.
+#
+# The following example shows how to bundle the libcurl library with your app.
+#
+# include:
+#   - libcurl.so.4
+include:
+  - libffi.so.8
+  - libtiff.so.5
+  - libjpeg.so.8
+
+supported_mime_type:
+  - x-scheme-handler/enteauth